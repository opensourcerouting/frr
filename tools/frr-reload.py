--- conflicted
+++ resolved
@@ -357,10 +357,7 @@
                                 "ip ",
                                 "ipv6 ",
                                 "log ",
-<<<<<<< HEAD
                                 "mpls",
-=======
->>>>>>> b2b6f8f3
                                 "no ",
                                 "password ",
                                 "ptm-enable",
@@ -1035,7 +1032,6 @@
 
             (lines_to_add, lines_to_del) = compare_context_objects(newconf, running)
 
-<<<<<<< HEAD
             if x == 0:
                 lines_to_add_first_pass = lines_to_add
             else:
@@ -1043,10 +1039,6 @@
 
             # Only do deletes on the first pass. The reason being if we
             # configure a bgp neighbor via "neighbor swp1 interface" quagga
-=======
-            # Only do deletes on the first pass. The reason being if we
-            # configure a bgp neighbor via "neighbor swp1 interface" frr
->>>>>>> b2b6f8f3
             # will automatically add:
             #
             # interface swp1
