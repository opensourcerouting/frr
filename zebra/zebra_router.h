--- conflicted
+++ resolved
@@ -139,7 +139,6 @@
 
 extern uint32_t zebra_router_get_next_sequence(void);
 
-<<<<<<< HEAD
 static inline vrf_id_t zebra_vrf_get_evpn_id(void)
 {
 	return zrouter.evpn_vrf ? zvrf_id(zrouter.evpn_vrf) : VRF_DEFAULT;
@@ -149,10 +148,9 @@
 	return zrouter.evpn_vrf ? zrouter.evpn_vrf
 			        : zebra_vrf_lookup_by_id(VRF_DEFAULT);
 }
-=======
+
 #ifdef __cplusplus
 }
 #endif
 
->>>>>>> 8db37bf1
 #endif