--- conflicted
+++ resolved
@@ -1623,90 +1623,7 @@
 			ctx, netlink_to_zebra_link_type(ifi->ifi_type));
 
 		if (vrf_is_backend_netns())
-<<<<<<< HEAD
-			vrf_id = (vrf_id_t)ns_id;
-		if (ifp == NULL
-		    || !CHECK_FLAG(ifp->status, ZEBRA_INTERFACE_ACTIVE)) {
-			/* Add interface notification from kernel */
-			if (IS_ZEBRA_DEBUG_KERNEL)
-				zlog_debug(
-					"RTM_NEWLINK ADD for %s(%u) vrf_id %u type %d sl_type %d master %u flags 0x%x",
-					name, ifi->ifi_index, vrf_id, zif_type,
-					zif_slave_type, master_infindex,
-					ifi->ifi_flags);
-
-			if (ifp == NULL) {
-				/* unknown interface */
-				ifp = if_get_by_name(name, vrf_id, NULL);
-			} else {
-				/* pre-configured interface, learnt now */
-				if (ifp->vrf->vrf_id != vrf_id)
-					if_update_to_new_vrf(ifp, vrf_id);
-			}
-
-			/* Update interface information. */
-			set_ifindex(ifp, ifi->ifi_index, zns);
-			ifp->flags = ifi->ifi_flags & 0x0000fffff;
-			if (!tb[IFLA_MTU]) {
-				zlog_debug(
-					"RTM_NEWLINK for interface %s(%u) without MTU set",
-					name, ifi->ifi_index);
-				return 0;
-			}
-			ifp->mtu6 = ifp->mtu = *(int *)RTA_DATA(tb[IFLA_MTU]);
-			ifp->metric = 0;
-			ifp->ptm_status = ZEBRA_PTM_STATUS_UNKNOWN;
-
-			/* Set interface type */
-			zebra_if_set_ziftype(ifp, zif_type, zif_slave_type);
-			if (IS_ZEBRA_IF_VRF(ifp))
-				SET_FLAG(ifp->status,
-					 ZEBRA_INTERFACE_VRF_LOOPBACK);
-
-			/* Update link. */
-			zebra_if_update_link(ifp, link_ifindex, link_nsid);
-
-			ifp->ll_type =
-				netlink_to_zebra_link_type(ifi->ifi_type);
-			netlink_interface_update_hw_addr(tb, ifp);
-
-			/* Inform clients, install any configured addresses. */
-			if_add_update(ifp);
-
-			/* Extract and save L2 interface information, take
-			 * additional actions. */
-			netlink_interface_update_l2info(
-				ifp, linkinfo[IFLA_INFO_DATA],
-				1, link_nsid);
-			if (IS_ZEBRA_IF_BRIDGE_SLAVE(ifp))
-				zebra_l2if_update_bridge_slave(
-					ifp, bridge_ifindex, ns_id,
-					ZEBRA_BRIDGE_NO_ACTION);
-			else if (IS_ZEBRA_IF_BOND_SLAVE(ifp))
-				zebra_l2if_update_bond_slave(ifp, bond_ifindex,
-							     !!bypass);
-
-			if (tb[IFLA_PROTO_DOWN])
-				netlink_proc_dplane_if_protodown(ifp->info, tb);
-			if (IS_ZEBRA_IF_BRIDGE(ifp)) {
-				zif = ifp->info;
-				if (IS_ZEBRA_DEBUG_KERNEL)
-					zlog_debug(
-						"RTM_NEWLINK ADD for %s(%u), vlan-aware %d",
-						name, ifp->ifindex,
-						IS_ZEBRA_IF_BRIDGE_VLAN_AWARE(
-							zif));
-			}
-		} else if (ifp->vrf->vrf_id != vrf_id) {
-			/* VRF change for an interface. */
-			if (IS_ZEBRA_DEBUG_KERNEL)
-				zlog_debug(
-					"RTM_NEWLINK vrf-change for %s(%u) vrf_id %u -> %u flags 0x%x",
-					name, ifp->ifindex, ifp->vrf->vrf_id,
-					vrf_id, ifi->ifi_flags);
-=======
 			dplane_ctx_set_ifp_vrf_id(ctx, ns_id);
->>>>>>> 03a143cd
 
 		dplane_ctx_set_ifp_flags(ctx, ifi->ifi_flags & 0x0000fffff);
 
@@ -1716,133 +1633,7 @@
 		} else
 			dplane_ctx_set_ifp_protodown_set(ctx, false);
 
-<<<<<<< HEAD
-			set_ifindex(ifp, ifi->ifi_index, zns);
-			if (!tb[IFLA_MTU]) {
-				zlog_debug(
-					"RTM_NEWLINK for interface %s(%u) without MTU set",
-					name, ifi->ifi_index);
-				return 0;
-			}
-			ifp->mtu6 = ifp->mtu = *(int *)RTA_DATA(tb[IFLA_MTU]);
-			ifp->metric = 0;
-
-			/* Update interface type - NOTE: Only slave_type can
-			 * change. */
-			was_bridge_slave = IS_ZEBRA_IF_BRIDGE_SLAVE(ifp);
-			was_bond_slave = IS_ZEBRA_IF_BOND_SLAVE(ifp);
-			zebra_if_set_ziftype(ifp, zif_type, zif_slave_type);
-
-			memcpy(old_hw_addr, ifp->hw_addr, INTERFACE_HWADDR_MAX);
-
-			/* Update link. */
-			zebra_if_update_link(ifp, link_ifindex, link_nsid);
-
-			ifp->ll_type =
-				netlink_to_zebra_link_type(ifi->ifi_type);
-			netlink_interface_update_hw_addr(tb, ifp);
-
-			if (tb[IFLA_PROTO_DOWN])
-				netlink_proc_dplane_if_protodown(ifp->info, tb);
-
-			if (if_is_no_ptm_operative(ifp)) {
-				bool is_up = if_is_operative(ifp);
-				ifp->flags = ifi->ifi_flags & 0x0000fffff;
-				if (!if_is_no_ptm_operative(ifp) ||
-				    CHECK_FLAG(zif->flags,
-					       ZIF_FLAG_PROTODOWN)) {
-					if (IS_ZEBRA_DEBUG_KERNEL)
-						zlog_debug(
-							"Intf %s(%u) has gone DOWN",
-							name, ifp->ifindex);
-					if_down(ifp);
-					rib_update(RIB_UPDATE_KERNEL);
-				} else if (if_is_operative(ifp)) {
-					bool mac_updated = false;
-
-					/* Must notify client daemons of new
-					 * interface status. */
-					if (IS_ZEBRA_DEBUG_KERNEL)
-						zlog_debug(
-							"Intf %s(%u) PTM up, notifying clients",
-							name, ifp->ifindex);
-					if_up(ifp, !is_up);
-
-					/* Update EVPN VNI when SVI MAC change
-					 */
-					if (memcmp(old_hw_addr, ifp->hw_addr,
-						   INTERFACE_HWADDR_MAX))
-						mac_updated = true;
-					if (IS_ZEBRA_IF_VLAN(ifp)
-					    && mac_updated) {
-						struct interface *link_if;
-
-						link_if =
-						if_lookup_by_index_per_ns(
-						zebra_ns_lookup(NS_DEFAULT),
-								link_ifindex);
-						if (link_if)
-							zebra_vxlan_svi_up(ifp,
-								link_if);
-					} else if (mac_updated
-						   && IS_ZEBRA_IF_BRIDGE(ifp)) {
-						zlog_debug(
-							"Intf %s(%u) bridge changed MAC address",
-							name, ifp->ifindex);
-						chgflags =
-							ZEBRA_BRIDGE_MASTER_MAC_CHANGE;
-					}
-				}
-			} else {
-				ifp->flags = ifi->ifi_flags & 0x0000fffff;
-				if (if_is_operative(ifp) &&
-				    !CHECK_FLAG(zif->flags,
-						ZIF_FLAG_PROTODOWN)) {
-					if (IS_ZEBRA_DEBUG_KERNEL)
-						zlog_debug(
-							"Intf %s(%u) has come UP",
-							name, ifp->ifindex);
-					if_up(ifp, true);
-					if (IS_ZEBRA_IF_BRIDGE(ifp))
-						chgflags =
-							ZEBRA_BRIDGE_MASTER_UP;
-				} else {
-					if (IS_ZEBRA_DEBUG_KERNEL)
-						zlog_debug(
-							"Intf %s(%u) has gone DOWN",
-							name, ifp->ifindex);
-					if_down(ifp);
-					rib_update(RIB_UPDATE_KERNEL);
-				}
-			}
-
-			/* Extract and save L2 interface information, take
-			 * additional actions. */
-			netlink_interface_update_l2info(
-				ifp, linkinfo[IFLA_INFO_DATA],
-				0, link_nsid);
-			if (IS_ZEBRA_IF_BRIDGE(ifp))
-				zebra_l2if_update_bridge(ifp, chgflags);
-			if (IS_ZEBRA_IF_BOND(ifp))
-				zebra_l2if_update_bond(ifp, true);
-			if (IS_ZEBRA_IF_BRIDGE_SLAVE(ifp) || was_bridge_slave)
-				zebra_l2if_update_bridge_slave(
-					ifp, bridge_ifindex, ns_id, chgflags);
-			else if (IS_ZEBRA_IF_BOND_SLAVE(ifp) || was_bond_slave)
-				zebra_l2if_update_bond_slave(ifp, bond_ifindex,
-							     !!bypass);
-			if (IS_ZEBRA_IF_BRIDGE(ifp)) {
-				if (IS_ZEBRA_DEBUG_KERNEL)
-					zlog_debug(
-						"RTM_NEWLINK update for %s(%u), vlan-aware %d",
-						name, ifp->ifindex,
-						IS_ZEBRA_IF_BRIDGE_VLAN_AWARE(
-							zif));
-			}
-		}
-=======
 		netlink_interface_update_hw_addr(tb, ctx);
->>>>>>> 03a143cd
 
 		/* Extract and save L2 interface information, take
 		 * additional actions. */
