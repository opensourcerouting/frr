// SPDX-License-Identifier: GPL-2.0-or-later
/* route-map for interface.
 * Copyright (C) 1999 Kunihiro Ishiguro
 * Copyright (C) 2023 LabN Consulting, L.L.C.
 */

#include <zebra.h>

#include "hash.h"
#include "command.h"
#include "memory.h"
#include "if.h"
#include "if_rmap.h"
<<<<<<< HEAD
#include "ripd/ripd.h"
=======
#include "northbound_cli.h"

#include "lib/if_rmap_clippy.c"
>>>>>>> 03a143cd

DEFINE_MTYPE_STATIC(LIB, IF_RMAP_CTX, "Interface route map container");
DEFINE_MTYPE_STATIC(LIB, IF_RMAP_CTX_NAME,
		    "Interface route map container name");
DEFINE_MTYPE_STATIC(LIB, IF_RMAP, "Interface route map");
DEFINE_MTYPE_STATIC(LIB, IF_RMAP_NAME, "I.f. route map name");

static struct if_rmap *if_rmap_new(void)
{
	struct if_rmap *new;

	new = XCALLOC(MTYPE_IF_RMAP, sizeof(struct if_rmap));

	return new;
}

static void if_rmap_free(struct if_rmap *if_rmap)
{
	char *no_const_ifname = (char *)if_rmap->ifname;

	XFREE(MTYPE_IF_RMAP_NAME, no_const_ifname);

	XFREE(MTYPE_IF_RMAP_NAME, if_rmap->routemap[IF_RMAP_IN]);
	XFREE(MTYPE_IF_RMAP_NAME, if_rmap->routemap[IF_RMAP_OUT]);

	XFREE(MTYPE_IF_RMAP, if_rmap);
}

struct if_rmap *if_rmap_lookup(struct if_rmap_ctx *ctx, const char *ifname)
{
	struct if_rmap key = {.ifname = ifname};
	struct if_rmap *if_rmap;

	if_rmap = hash_lookup(ctx->ifrmaphash, &key);

	return if_rmap;
}

void if_rmap_hook_add(struct if_rmap_ctx *ctx,
		      void (*func)(struct if_rmap_ctx *ctx, struct if_rmap *))
{
	ctx->if_rmap_add_hook = func;
}

void if_rmap_hook_delete(struct if_rmap_ctx *ctx,
			 void (*func)(struct if_rmap_ctx *ctx,
				      struct if_rmap *))
{
	ctx->if_rmap_delete_hook = func;
}

static void *if_rmap_hash_alloc(void *arg)
{
	struct if_rmap *ifarg = (struct if_rmap *)arg;
	struct if_rmap *if_rmap;

	if_rmap = if_rmap_new();
	if_rmap->ifname = XSTRDUP(MTYPE_IF_RMAP_NAME, ifarg->ifname);

	return if_rmap;
}

static struct if_rmap *if_rmap_get(struct if_rmap_ctx *ctx, const char *ifname)
{
	struct if_rmap key = {.ifname = ifname};
	struct if_rmap *ret;

	ret = hash_get(ctx->ifrmaphash, &key, if_rmap_hash_alloc);

	return ret;
}

static unsigned int if_rmap_hash_make(const void *data)
{
	const struct if_rmap *if_rmap = data;

	return string_hash_make(if_rmap->ifname);
}

static bool if_rmap_hash_cmp(const void *arg1, const void *arg2)
{
	const struct if_rmap *if_rmap1 = arg1;
	const struct if_rmap *if_rmap2 = arg2;

	return strcmp(if_rmap1->ifname, if_rmap2->ifname) == 0;
}

static void if_rmap_set(struct if_rmap_ctx *ctx, const char *ifname,
			enum if_rmap_type type, const char *routemap_name)
{
	struct if_rmap *if_rmap = if_rmap_get(ctx, ifname);

	assert(type == IF_RMAP_IN || type == IF_RMAP_OUT);
	XFREE(MTYPE_IF_RMAP_NAME, if_rmap->routemap[type]);
	if_rmap->routemap[type] = XSTRDUP(MTYPE_IF_RMAP_NAME, routemap_name);

	if (ctx->if_rmap_add_hook)
		(ctx->if_rmap_add_hook)(ctx, if_rmap);
}

static void if_rmap_unset(struct if_rmap_ctx *ctx, const char *ifname,
			  enum if_rmap_type type)
{
	struct if_rmap *if_rmap = if_rmap_lookup(ctx, ifname);

	if (!if_rmap)
		return;

	assert(type == IF_RMAP_IN || type == IF_RMAP_OUT);
	if (!if_rmap->routemap[type])
		return;

	XFREE(MTYPE_IF_RMAP_NAME, if_rmap->routemap[type]);

	if (ctx->if_rmap_delete_hook)
		ctx->if_rmap_delete_hook(ctx, if_rmap);

	if (if_rmap->routemap[IF_RMAP_IN] == NULL &&
	    if_rmap->routemap[IF_RMAP_OUT] == NULL) {
		hash_release(ctx->ifrmaphash, if_rmap);
		if_rmap_free(if_rmap);
	}
}

static int if_route_map_handler(struct vty *vty, bool no, const char *dir,
				const char *other_dir, const char *ifname,
				const char *route_map)
{
<<<<<<< HEAD
	int idx_rmap_name = 1;
	int idx_in_out = 2;
	int idx_ifname = 3;
	enum if_rmap_type type;
	struct if_rmap_ctx *ctx;
	const struct lyd_node *dnode;
	struct rip *rip;

	dnode = yang_dnode_get(running_config->dnode, VTY_CURR_XPATH);
	rip = nb_running_get_entry(dnode, NULL, true);
	ctx = rip->if_rmap_ctx;

	if (strncmp(argv[idx_in_out]->text, "in", 1) == 0)
		type = IF_RMAP_IN;
	else if (strncmp(argv[idx_in_out]->text, "out", 1) == 0)
		type = IF_RMAP_OUT;
	else {
		vty_out(vty, "route-map direction must be [in|out]\n");
		return CMD_WARNING_CONFIG_FAILED;
=======
	enum nb_operation op = no ? NB_OP_DESTROY : NB_OP_MODIFY;
	const struct lyd_node *dnode;
	char xpath[XPATH_MAXLEN];

	if (!no) {
		snprintf(
			xpath, sizeof(xpath),
			"./if-route-maps/if-route-map[interface='%s']/%s-route-map",
			ifname, dir);
	} else {
		/*
		 * If we are deleting the last policy for this interface,
		 * (i.e., no `in` or `out` policy). delete the interface list
		 * node instead.
		 */
		dnode = yang_dnode_get(vty->candidate_config->dnode,
				       VTY_CURR_XPATH);
		if (yang_dnode_existsf(
			    dnode,
			    "./if-route-maps/if-route-map[interface='%s']/%s-route-map",
			    ifname, other_dir)) {
			snprintf(
				xpath, sizeof(xpath),
				"./if-route-maps/if-route-map[interface='%s']/%s-route-map",
				ifname, dir);
		} else {
			/* both dir will be empty so delete the list node */
			snprintf(xpath, sizeof(xpath),
				 "./if-route-maps/if-route-map[interface='%s']",
				 ifname);
		}
>>>>>>> 03a143cd
	}
	nb_cli_enqueue_change(vty, xpath, op, route_map);

	return nb_cli_apply_changes(vty, NULL);
}

DEFPY_YANG(if_ipv4_route_map, if_ipv4_route_map_cmd,
	   "route-map ROUTE-MAP <in$in|out> IFNAME",
	   "Route map set\n"
	   "Route map name\n"
	   "Route map set for input filtering\n"
	   "Route map set for output filtering\n" INTERFACE_STR)
{
	const char *dir = in ? "in" : "out";
	const char *other_dir = in ? "out" : "in";

	return if_route_map_handler(vty, false, dir, other_dir, ifname,
				    route_map);
}

DEFPY_YANG(no_if_ipv4_route_map, no_if_ipv4_route_map_cmd,
	   "no route-map [ROUTE-MAP] <in$in|out> IFNAME",
	   NO_STR
	   "Route map set\n"
	   "Route map name\n"
	   "Route map set for input filtering\n"
	   "Route map set for output filtering\n" INTERFACE_STR)
{
	const char *dir = in ? "in" : "out";
	const char *other_dir = in ? "out" : "in";

	return if_route_map_handler(vty, true, dir, other_dir, ifname,
				    route_map);
}

/*
 * CLI infra requires new handlers for ripngd
 */
DEFPY_YANG(if_ipv6_route_map, if_ipv6_route_map_cmd,
	   "route-map ROUTE-MAP <in$in|out> IFNAME",
	   "Route map set\n"
	   "Route map name\n"
	   "Route map set for input filtering\n"
	   "Route map set for output filtering\n" INTERFACE_STR)
{
	const char *dir = in ? "in" : "out";
	const char *other_dir = in ? "out" : "in";

	return if_route_map_handler(vty, false, dir, other_dir, ifname,
				    route_map);
}

DEFPY_YANG(no_if_ipv6_route_map, no_if_ipv6_route_map_cmd,
	   "no route-map [ROUTE-MAP] <in$in|out> IFNAME",
	   NO_STR
	   "Route map set\n"
	   "Route map name\n"
	   "Route map set for input filtering\n"
	   "Route map set for output filtering\n" INTERFACE_STR)
{
	const char *dir = in ? "in" : "out";
	const char *other_dir = in ? "out" : "in";

	return if_route_map_handler(vty, true, dir, other_dir, ifname,
				    route_map);
}

void cli_show_if_route_map(struct vty *vty, const struct lyd_node *dnode,
			   bool show_defaults)
{
	if (yang_dnode_exists(dnode, "in-route-map"))
		vty_out(vty, " route-map %s in %s\n",
			yang_dnode_get_string(dnode, "in-route-map"),
			yang_dnode_get_string(dnode, "interface"));
	if (yang_dnode_exists(dnode, "out-route-map"))
		vty_out(vty, " route-map %s out %s\n",
			yang_dnode_get_string(dnode, "out-route-map"),
			yang_dnode_get_string(dnode, "interface"));
}

void if_rmap_yang_modify_cb(struct if_rmap_ctx *ctx,
			    const struct lyd_node *dnode,
			    enum if_rmap_type type, bool del)
{

	const char *mapname = yang_dnode_get_string(dnode, NULL);
	const char *ifname = yang_dnode_get_string(dnode, "../interface");

	if (del)
		if_rmap_unset(ctx, ifname, type);
	else
		if_rmap_set(ctx, ifname, type, mapname);
}

void if_rmap_yang_destroy_cb(struct if_rmap_ctx *ctx,
			     const struct lyd_node *dnode)
{
	const char *ifname = yang_dnode_get_string(dnode, "interface");
	if_rmap_unset(ctx, ifname, IF_RMAP_IN);
	if_rmap_unset(ctx, ifname, IF_RMAP_OUT);
}

void if_rmap_ctx_delete(struct if_rmap_ctx *ctx)
{
<<<<<<< HEAD
	listnode_delete(if_rmap_ctx_list, ctx);
	hash_clean(ctx->ifrmaphash, (void (*)(void *))if_rmap_free);
	if (ctx->name)
		XFREE(MTYPE_IF_RMAP_CTX_NAME, ctx->name);
=======
	hash_clean_and_free(&ctx->ifrmaphash, (void (*)(void *))if_rmap_free);
	XFREE(MTYPE_IF_RMAP_CTX_NAME, ctx->name);
>>>>>>> 03a143cd
	XFREE(MTYPE_IF_RMAP_CTX, ctx);
}

/* name is optional: either vrf name, or other */
struct if_rmap_ctx *if_rmap_ctx_create(const char *name)
{
	struct if_rmap_ctx *ctx;

	ctx = XCALLOC(MTYPE_IF_RMAP_CTX, sizeof(struct if_rmap_ctx));

	ctx->name = XSTRDUP(MTYPE_IF_RMAP_CTX_NAME, name);
<<<<<<< HEAD
	ctx->ifrmaphash = hash_create_size(4, if_rmap_hash_make, if_rmap_hash_cmp,
					   "Interface Route-Map Hash");
	if (!if_rmap_ctx_list)
		if_rmap_ctx_list = list_new();
	listnode_add(if_rmap_ctx_list, ctx);
=======
	ctx->ifrmaphash =
		hash_create_size(4, if_rmap_hash_make, if_rmap_hash_cmp,
				 "Interface Route-Map Hash");
>>>>>>> 03a143cd
	return ctx;
}

void if_rmap_init(int node)
{
	if (node == RIP_NODE) {
		install_element(RIP_NODE, &if_ipv4_route_map_cmd);
		install_element(RIP_NODE, &no_if_ipv4_route_map_cmd);
	} else if (node == RIPNG_NODE) {
		install_element(RIPNG_NODE, &if_ipv6_route_map_cmd);
		install_element(RIPNG_NODE, &no_if_ipv6_route_map_cmd);
	}
}

void if_rmap_terminate(void)
{
}<|MERGE_RESOLUTION|>--- conflicted
+++ resolved
@@ -11,13 +11,9 @@
 #include "memory.h"
 #include "if.h"
 #include "if_rmap.h"
-<<<<<<< HEAD
-#include "ripd/ripd.h"
-=======
 #include "northbound_cli.h"
 
 #include "lib/if_rmap_clippy.c"
->>>>>>> 03a143cd
 
 DEFINE_MTYPE_STATIC(LIB, IF_RMAP_CTX, "Interface route map container");
 DEFINE_MTYPE_STATIC(LIB, IF_RMAP_CTX_NAME,
@@ -146,27 +142,6 @@
 				const char *other_dir, const char *ifname,
 				const char *route_map)
 {
-<<<<<<< HEAD
-	int idx_rmap_name = 1;
-	int idx_in_out = 2;
-	int idx_ifname = 3;
-	enum if_rmap_type type;
-	struct if_rmap_ctx *ctx;
-	const struct lyd_node *dnode;
-	struct rip *rip;
-
-	dnode = yang_dnode_get(running_config->dnode, VTY_CURR_XPATH);
-	rip = nb_running_get_entry(dnode, NULL, true);
-	ctx = rip->if_rmap_ctx;
-
-	if (strncmp(argv[idx_in_out]->text, "in", 1) == 0)
-		type = IF_RMAP_IN;
-	else if (strncmp(argv[idx_in_out]->text, "out", 1) == 0)
-		type = IF_RMAP_OUT;
-	else {
-		vty_out(vty, "route-map direction must be [in|out]\n");
-		return CMD_WARNING_CONFIG_FAILED;
-=======
 	enum nb_operation op = no ? NB_OP_DESTROY : NB_OP_MODIFY;
 	const struct lyd_node *dnode;
 	char xpath[XPATH_MAXLEN];
@@ -198,7 +173,6 @@
 				 "./if-route-maps/if-route-map[interface='%s']",
 				 ifname);
 		}
->>>>>>> 03a143cd
 	}
 	nb_cli_enqueue_change(vty, xpath, op, route_map);
 
@@ -303,15 +277,8 @@
 
 void if_rmap_ctx_delete(struct if_rmap_ctx *ctx)
 {
-<<<<<<< HEAD
-	listnode_delete(if_rmap_ctx_list, ctx);
-	hash_clean(ctx->ifrmaphash, (void (*)(void *))if_rmap_free);
-	if (ctx->name)
-		XFREE(MTYPE_IF_RMAP_CTX_NAME, ctx->name);
-=======
 	hash_clean_and_free(&ctx->ifrmaphash, (void (*)(void *))if_rmap_free);
 	XFREE(MTYPE_IF_RMAP_CTX_NAME, ctx->name);
->>>>>>> 03a143cd
 	XFREE(MTYPE_IF_RMAP_CTX, ctx);
 }
 
@@ -323,17 +290,9 @@
 	ctx = XCALLOC(MTYPE_IF_RMAP_CTX, sizeof(struct if_rmap_ctx));
 
 	ctx->name = XSTRDUP(MTYPE_IF_RMAP_CTX_NAME, name);
-<<<<<<< HEAD
-	ctx->ifrmaphash = hash_create_size(4, if_rmap_hash_make, if_rmap_hash_cmp,
-					   "Interface Route-Map Hash");
-	if (!if_rmap_ctx_list)
-		if_rmap_ctx_list = list_new();
-	listnode_add(if_rmap_ctx_list, ctx);
-=======
 	ctx->ifrmaphash =
 		hash_create_size(4, if_rmap_hash_make, if_rmap_hash_cmp,
 				 "Interface Route-Map Hash");
->>>>>>> 03a143cd
 	return ctx;
 }
 
