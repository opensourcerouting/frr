--- conflicted
+++ resolved
@@ -1435,9 +1435,6 @@
 			if (strcmp(match_arg, rule->rule_str) == 0) {
 				if (cmd->func_free)
 					(*cmd->func_free)(compile);
-<<<<<<< HEAD
-				return RMAP_COMPILE_SUCCESS;
-=======
 
 				return RMAP_DUPLICATE_RULE;
 			}
@@ -1452,7 +1449,6 @@
 							delete_rmap_event_type,
 							rule->rule_str,
 							index->map->name);
->>>>>>> b606b4e7
 			}
 
 			route_map_rule_delete(&index->match_list, rule);
