--- conflicted
+++ resolved
@@ -23,16 +23,10 @@
                librtr-dev (>= 0.8.0~) <!pkg.frr.nortrlib>,
                libsnmp-dev,
                libssh-dev <!pkg.frr.nortrlib>,
-<<<<<<< HEAD
+               libunwind-dev,
                libyang2-dev (>= 2.1.128),
                pkgconf | pkg-config,
                protobuf-c-compiler,
-=======
-               libunwind-dev,
-               libyang2-dev,
-               lsb-base,
-               pkg-config,
->>>>>>> b73da74d
                python3:native,
                python3-dev:native,
                python3-pytest:native <!nocheck>,
