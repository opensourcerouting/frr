#!/usr/bin/env python3
# SPDX-License-Identifier: GPL-2.0-or-later
# Copyright (C) 2018-2021  David Lamparter for NetDEF, Inc.
"""
topotato pytest integration / hook module, plumbs everything into pytest.

This is a dumping ground that is slowly getting cleaned up and reduced piece
by piece.
"""

import sys
import os
import time
import logging
import signal

import pytest

from . import hooks
from .utils import EnvcheckResult
from .base import TopotatoItem
from .frr import FRRConfigs
from .toponom import LAN
from .interactive import Interactive
from .pretty import PrettySession
from .osdep import NetworkInstance

logger = logging.getLogger("topotato")

# pidns (or tini?) sets these to IGN by default, which isn't quite what we want
signal.signal(signal.SIGINT, signal.default_int_handler)
signal.signal(signal.SIGTERM, signal.SIG_DFL)


@pytest.hookimpl(hookwrapper=True, trylast=True)
def pytest_report_teststatus(report):
    outcome = yield
    res = outcome.get_result()
    if res[2] == "PASSED":
        res = (res[0], res[1], "%s (%.2f)" % (res[2], report.duration))
    outcome.force_result(res)


def pytest_addhooks(pluginmanager):
    pluginmanager.add_hookspecs(hooks)
    pluginmanager.register(NetworkInstance)
    pluginmanager.register(TopotatoItem)
    pluginmanager.register(FRRConfigs)
    pluginmanager.register(PrettySession)
    pluginmanager.register(Interactive)


def pytest_addoption(parser):
    parser.addoption(
        "--run-topology",
        action="store_const",
        const=True,
        default=None,
        help="run a test topology",
    )
    parser.addoption(
        "--show-configs",
        action="store_const",
        const=True,
        default=None,
        help="show configurations",
    )
    parser.addoption(
        "--show-config", type=str, default=None, help="show specific configuration"
    )
    parser.addoption(
        "--show-topology", type=str, default=None, help="show specific topology"
    )


# @pytest.hookimpl()
# def pytest_configure(config):
#    pass


@pytest.hookimpl()
def pytest_sessionstart(session):
    tw = session.config.get_terminal_writer()
    session.terminal_writer = tw

    if session.config.getoption("--collect-only"):
        return

    tw.sep("=", "topotato initialization", bold=True)

    envstate = EnvcheckResult()

    session.config.hook.pytest_topotato_envcheck(session=session, result=envstate)

    if os.getuid() != 0:
        envstate.errors.append("topotato must be run as root.")

    for err in envstate.errors:
        if isinstance(err, Exception):
            while err is not None:
                tw.line("ERROR:   %r" % err, red=True, bold=True)
                err = getattr(err, "__cause__", None)
        else:
            tw.line("ERROR:   %s" % err, red=True, bold=True)

    for warn in envstate.warnings:
        tw.line("Warning: %s" % warn, yellow=True, bold=True)

    if not envstate:
        tw.sep("=", "topotato aborting", bold=True)
        raise EnvironmentError("\n".join([str(e) for e in envstate.errors]))


<<<<<<< HEAD
=======
# pylint: disable=unused-argument
>>>>>>> be83b198
@pytest.hookimpl(hookwrapper=True)
def pytest_runtest_makereport(item, call):
    outcome = yield
    report = outcome.get_result()

    if not isinstance(item, TopotatoItem):
        return

    if getattr(item, "instance", None) is None:
        return

    if not hasattr(item.instance, "reports"):
        item.instance.reports = []

    if report.when == "call":
        report.timestamp = time.time()
        item.instance.reports.append(report)


# pylint: disable=too-many-locals,too-many-branches,too-many-statements,protected-access
@pytest.hookimpl(hookwrapper=True, trylast=True)
def pytest_collection(session):
    _ = yield

    def topologies():
        for item in session.items:
            if not isinstance(item, TopotatoItem):
                continue
            if item.name != "startup":
                continue
            yield item

    if session.config.getoption("--show-configs"):
        sys.stdout.write("\navailable configs:\n")
        for item in topologies():
            name = item.parent.nodeid

            cfgsetup = item._obj.instancefn.configs
            cfgs = cfgsetup.cfgclass(cfgsetup.net)
            routers = cfgs.generate()

            for rtr, configs in routers.items():
                for cfg, content in configs.items():
                    sys.stdout.write("    %s/%s/%s\n" % (name, rtr, cfg))
            sys.stdout.write("\n")

        session.items = []
        return

    if session.config.getoption("--show-config"):
        which = session.config.getoption("--show-config")
        path = which.split("/")

        for item in topologies():
            name = item.parent.nodeid
            if path[0] != name:
                continue

            cfgsetup = item._obj.instancefn.configs
            cfgs = cfgsetup.cfgclass(cfgsetup.net)
            routers = cfgs.generate()

            for rtr, configs in routers.items():
                if len(path) > 1 and path[1] != rtr:
                    continue
                for cfg, content in configs.items():
                    if len(path) > 2 and path[2] != cfg:
                        continue

                    sys.stdout.write(
                        "\033[33;1m--- %s/%s/%s ---\033[m\n%s\n"
                        % (name, rtr, cfg, content)
                    )
            sys.stdout.write("\n")

        session.items = []
        return

    if session.config.getoption("--show-topology"):
        which = session.config.getoption("--show-topology")

        for item in topologies():
            name = item.parent.nodeid
            if name != which:
                continue

            net = item._obj.instancefn.net

            for rtrname, rtr in net.routers.items():
                sys.stdout.write(
                    "\033[32;1m%s\033[m\n" % (("----- " + rtrname + " ").ljust(60, "-"))
                )
                sys.stdout.write(
                    "\033[36;1m  %16s   %s\033[m\n"
                    % ("lo", ", ".join([str(i) for i in rtr.lo_ip4 + rtr.lo_ip6]))
                )
                for iface in rtr.ifaces:
                    if isinstance(iface.other.endpoint, LAN):
                        other = "\033[35;1m%-10s\033[34;1m" % iface.other.endpoint.name
                    else:
                        other = "\033[32;1m%-10s\033[34;1m" % iface.other.endpoint.name
                    sys.stdout.write(
                        "\033[34;1m  %16s   %s %s\033[m\n"
                        % (
                            iface.ifname,
                            other,
                            ", ".join([str(i) for i in iface.ip4 + iface.ip6]),
                        )
                    )

                sys.stdout.write("\n")

            for lanname, lan in net.lans.items():
                sys.stdout.write(
                    "\033[35;1m%s\033[m\n" % (("----- " + lanname + " ").ljust(60, "-"))
                )
                for iface in lan.ifaces:
                    other = "\033[32;1m%16s\033[34;1m" % iface.other.endpoint.name
                    sys.stdout.write(
                        "\033[34;1m  %s   %s\033[m\n"
                        % (
                            other,
                            ", ".join(
                                [str(i) for i in iface.other.ip4 + iface.other.ip6]
                            ),
                        )
                    )

                sys.stdout.write("\n")

        session.items = []
        return

    if session.config.getoption("--run-topology"):
        starters = []
        for item in session.items:
            if not isinstance(item, TopotatoItem):
                continue
            if item.name != "startup":
                continue
            starters.append(item)

        sys.stdout.write("\navailable topologies:\n")
        for item in starters:
            sys.stdout.write("    %s\n" % (item.nodeid))
        sys.stdout.write("\n")

        if len(starters) == 1:
            starters[0].parent.setup()
            starters[0].setup()
            starters[0].runtest()

            instance = starters[0].instance
            sys.stdout.write(
                "topology running, tempdir: %s, switch ns pid: %d\n"
                % (instance.tempdir.name, instance.switch_ns.pid)
            )
            for n, r in instance.routers.items():
                sys.stdout.write("    %-20s pid: %d\n" % (n, r.pid))

            sys.stdout.write(
                "\nTo enter a namespace, use:\n    nsenter -a -t <pid> /bin/bash\n\nPress Ctrl+C (or kill the pytest process) to shut down the topology.\n\n"
            )
            signal.pause()

        session.items = []<|MERGE_RESOLUTION|>--- conflicted
+++ resolved
@@ -111,10 +111,7 @@
         raise EnvironmentError("\n".join([str(e) for e in envstate.errors]))
 
 
-<<<<<<< HEAD
-=======
 # pylint: disable=unused-argument
->>>>>>> be83b198
 @pytest.hookimpl(hookwrapper=True)
 def pytest_runtest_makereport(item, call):
     outcome = yield
