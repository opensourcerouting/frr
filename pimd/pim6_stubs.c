--- conflicted
+++ resolved
@@ -24,79 +24,4 @@
 #include "pim_zlookup.h"
 #include "pim_pim.h"
 #include "pim_register.h"
-#include "pim_cmd.h"
-
-/*
-<<<<<<< HEAD
- * PIM register
- */
-void pim_register_join(struct pim_upstream *up)
-{
-}
-
-void pim_null_register_send(struct pim_upstream *up)
-{
-}
-
-void pim_reg_del_on_couldreg_fail(struct interface *ifp)
-{
-}
-
-void pim_register_send(const uint8_t *buf, int buf_size, pim_addr src,
-		       struct pim_rpf *rpg, int null_register,
-		       struct pim_upstream *up)
-{
-}
-
-void pim_register_stop_send(struct interface *ifp, pim_sgaddr *sg, pim_addr src,
-			    pim_addr originator)
-{
-}
-
-int pim_register_recv(struct interface *ifp, pim_addr dest_addr,
-		      pim_addr src_addr, uint8_t *tlv_buf, int tlv_buf_size)
-{
-	return 0;
-}
-
-int pim_register_stop_recv(struct interface *ifp, uint8_t *buf, int buf_size)
-=======
- * NH lookup / NHT
- */
-void pim_nht_bsr_add(struct pim_instance *pim, struct in_addr addr)
-{
-}
-
-void pim_nht_bsr_del(struct pim_instance *pim, struct in_addr addr)
-{
-}
-
-bool pim_bsm_new_nbr_fwd(struct pim_neighbor *neigh, struct interface *ifp)
-{
-	return false;
-}
-
-void pim_bsm_proc_free(struct pim_instance *pim)
-{
-}
-
-void pim_bsm_proc_init(struct pim_instance *pim)
-{
-}
-
-struct bsgrp_node *pim_bsm_get_bsgrp_node(struct bsm_scope *scope,
-					  struct prefix *grp)
-{
-	return NULL;
-}
-
-void pim_bsm_write_config(struct vty *vty, struct interface *ifp)
-{
-}
-
-int pim_bsm_process(struct interface *ifp, pim_sgaddr *sg, uint8_t *buf,
-		    uint32_t buf_size, bool no_fwd)
->>>>>>> e1e4ee7f
-{
-	return 0;
-}+#include "pim_cmd.h"