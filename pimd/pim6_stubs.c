--- conflicted
+++ resolved
@@ -25,33 +25,6 @@
 #include "pim_pim.h"
 #include "pim_register.h"
 #include "pim_cmd.h"
-
-/*
- * NH lookup / NHT
- */
-<<<<<<< HEAD
-void pim_nht_bsr_add(struct pim_instance *pim, struct in_addr addr)
-{
-}
-
-void pim_nht_bsr_del(struct pim_instance *pim, struct in_addr addr)
-=======
-int zclient_lookup_nexthop(struct pim_instance *pim,
-			   struct pim_zlookup_nexthop nexthop_tab[],
-			   const int tab_size, pim_addr addr,
-			   int max_lookup)
-{
-	return -1;
-}
-
-void zclient_lookup_new(void)
-{
-}
-
-void zclient_lookup_free(void)
->>>>>>> d936cf95
-{
-}
 
 /*
  * PIM register
