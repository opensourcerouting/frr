--- conflicted
+++ resolved
@@ -231,18 +231,12 @@
 	if (!pbrms)
 		return CMD_WARNING_CONFIG_FAILED;
 
-<<<<<<< HEAD
-	if (pbrms->dst && prefix->family != pbrms->dst->family) {
-		vty_out(vty, "Cannot mismatch families within match src/dst\n");
-		return CMD_WARNING_CONFIG_FAILED;
-=======
 	if (no) {
 		if (!CHECK_FLAG(pbrms->filter_bm, PBR_FILTER_SRC_IP))
 			return CMD_SUCCESS;
 		prefix_free(&pbrms->src);
 		UNSET_FLAG(pbrms->filter_bm, PBR_FILTER_SRC_IP);
 		goto check;
->>>>>>> 03a143cd
 	}
 
 	assert(prefix);
@@ -285,18 +279,12 @@
 	if (!pbrms)
 		return CMD_WARNING_CONFIG_FAILED;
 
-<<<<<<< HEAD
-	if (pbrms->src && prefix->family != pbrms->src->family) {
-		vty_out(vty, "Cannot mismatch families within match src/dst\n");
-		return CMD_WARNING_CONFIG_FAILED;
-=======
 	if (no) {
 		if (!CHECK_FLAG(pbrms->filter_bm, PBR_FILTER_DST_IP))
 			return CMD_SUCCESS;
 		prefix_free(&pbrms->dst);
 		UNSET_FLAG(pbrms->filter_bm, PBR_FILTER_DST_IP);
 		goto check;
->>>>>>> 03a143cd
 	}
 
 	assert(prefix);
