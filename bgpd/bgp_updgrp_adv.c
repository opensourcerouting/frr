// SPDX-License-Identifier: GPL-2.0-or-later
/**
 * bgp_updgrp_adv.c: BGP update group advertisement and adjacency
 *                   maintenance
 *
 *
 * @copyright Copyright (C) 2014 Cumulus Networks, Inc.
 *
 * @author Avneesh Sachdev <avneesh@sproute.net>
 * @author Rajesh Varadarajan <rajesh@sproute.net>
 * @author Pradosh Mohapatra <pradosh@sproute.net>
 */

#include <zebra.h>

#include "command.h"
#include "memory.h"
#include "prefix.h"
#include "hash.h"
#include "frrevent.h"
#include "queue.h"
#include "routemap.h"
#include "filter.h"

#include "bgpd/bgpd.h"
#include "bgpd/bgp_table.h"
#include "bgpd/bgp_debug.h"
#include "bgpd/bgp_route.h"
#include "bgpd/bgp_advertise.h"
#include "bgpd/bgp_attr.h"
#include "bgpd/bgp_aspath.h"
#include "bgpd/bgp_packet.h"
#include "bgpd/bgp_fsm.h"
#include "bgpd/bgp_mplsvpn.h"
#include "bgpd/bgp_updgrp.h"
#include "bgpd/bgp_advertise.h"
#include "bgpd/bgp_addpath.h"


/********************
 * PRIVATE FUNCTIONS
 ********************/
static int bgp_adj_out_compare(const struct bgp_adj_out *o1,
			       const struct bgp_adj_out *o2)
{
	if (o1->subgroup < o2->subgroup)
		return -1;

	if (o1->subgroup > o2->subgroup)
		return 1;

	if (o1->addpath_tx_id < o2->addpath_tx_id)
		return -1;

	if (o1->addpath_tx_id > o2->addpath_tx_id)
		return 1;

	return 0;
}
RB_GENERATE(bgp_adj_out_rb, bgp_adj_out, adj_entry, bgp_adj_out_compare);

static inline struct bgp_adj_out *adj_lookup(struct bgp_dest *dest,
					     struct update_subgroup *subgrp,
					     uint32_t addpath_tx_id)
{
	struct bgp_adj_out lookup;

	if (!dest || !subgrp)
		return NULL;

	/* update-groups that do not support addpath will pass 0 for
	 * addpath_tx_id. */
	lookup.subgroup = subgrp;
	lookup.addpath_tx_id = addpath_tx_id;

	return RB_FIND(bgp_adj_out_rb, &dest->adj_out, &lookup);
}

static void adj_free(struct bgp_adj_out *adj)
{
	TAILQ_REMOVE(&(adj->subgroup->adjq), adj, subgrp_adj_train);
	SUBGRP_DECR_STAT(adj->subgroup, adj_count);

	RB_REMOVE(bgp_adj_out_rb, &adj->dest->adj_out, adj);
	bgp_dest_unlock_node(adj->dest);

	XFREE(MTYPE_BGP_ADJ_OUT, adj);
}

static void
subgrp_announce_addpath_best_selected(struct bgp_dest *dest,
				      struct update_subgroup *subgrp)
{
	afi_t afi = SUBGRP_AFI(subgrp);
	safi_t safi = SUBGRP_SAFI(subgrp);
	struct peer *peer = SUBGRP_PEER(subgrp);
	enum bgp_path_selection_reason reason;
	char pfx_buf[PREFIX2STR_BUFFER] = {};
	int paths_eq = 0;
	int best_path_count = 0;
	struct list *list = list_new();
	struct bgp_path_info *pi = NULL;

	if (peer->addpath_type[afi][safi] == BGP_ADDPATH_BEST_SELECTED) {
		while (best_path_count++ <
		       peer->addpath_best_selected[afi][safi]) {
			struct bgp_path_info *exist = NULL;

			for (pi = bgp_dest_get_bgp_path_info(dest); pi;
			     pi = pi->next) {
				if (listnode_lookup(list, pi))
					continue;

				if (CHECK_FLAG(pi->flags, BGP_PATH_SELECTED))
					continue;

				if (bgp_path_info_cmp(peer->bgp, pi, exist,
						      &paths_eq, NULL, 0,
						      pfx_buf, afi, safi,
						      &reason))
					exist = pi;
			}

			if (exist)
				listnode_add(list, exist);
		}
	}

	for (pi = bgp_dest_get_bgp_path_info(dest); pi; pi = pi->next) {
		uint32_t id = bgp_addpath_id_for_peer(peer, afi, safi,
						      &pi->tx_addpath);

		if (peer->addpath_type[afi][safi] ==
		    BGP_ADDPATH_BEST_SELECTED) {
			if (listnode_lookup(list, pi))
				subgroup_process_announce_selected(
					subgrp, pi, dest, afi, safi, id);
			else
				subgroup_process_announce_selected(
					subgrp, NULL, dest, afi, safi, id);
		} else {
			subgroup_process_announce_selected(subgrp, pi, dest,
							   afi, safi, id);
		}
	}

	if (list)
		list_delete(&list);
}

static void subgrp_withdraw_stale_addpath(struct updwalk_context *ctx,
					  struct update_subgroup *subgrp)
{
	struct bgp_adj_out *adj, *adj_next;
	uint32_t id;
	struct bgp_path_info *pi;
	afi_t afi = SUBGRP_AFI(subgrp);
	safi_t safi = SUBGRP_SAFI(subgrp);
	struct peer *peer = SUBGRP_PEER(subgrp);

	/* Look through all of the paths we have advertised for this rn and send
	 * a withdraw for the ones that are no longer present */
	RB_FOREACH_SAFE (adj, bgp_adj_out_rb, &ctx->dest->adj_out, adj_next) {
		if (adj->subgroup != subgrp)
			continue;

		for (pi = bgp_dest_get_bgp_path_info(ctx->dest); pi;
		     pi = pi->next) {
			id = bgp_addpath_id_for_peer(peer, afi, safi,
						     &pi->tx_addpath);

			if (id == adj->addpath_tx_id) {
				break;
			}
		}

		if (!pi) {
			subgroup_process_announce_selected(subgrp, NULL,
							   ctx->dest, afi, safi,
							   adj->addpath_tx_id);
		}
	}
}

static int group_announce_route_walkcb(struct update_group *updgrp, void *arg)
{
	struct updwalk_context *ctx = arg;
	struct update_subgroup *subgrp;
	afi_t afi;
	safi_t safi;
	struct peer *peer;
	struct bgp_adj_out *adj, *adj_next;
	bool addpath_capable;

	afi = UPDGRP_AFI(updgrp);
	safi = UPDGRP_SAFI(updgrp);
	peer = UPDGRP_PEER(updgrp);
	addpath_capable = bgp_addpath_encode_tx(peer, afi, safi);

	if (BGP_DEBUG(update, UPDATE_OUT))
		zlog_debug("%s: afi=%s, safi=%s, p=%pBD", __func__,
			   afi2str(afi), safi2str(safi), ctx->dest);

	UPDGRP_FOREACH_SUBGRP (updgrp, subgrp) {
		/*
		 * Skip the subgroups that have coalesce timer running. We will
		 * walk the entire prefix table for those subgroups when the
		 * coalesce timer fires.
		 */
		if (!subgrp->t_coalesce) {

			/* An update-group that uses addpath */
			if (addpath_capable) {
				subgrp_withdraw_stale_addpath(ctx, subgrp);

				subgrp_announce_addpath_best_selected(ctx->dest,
								      subgrp);

				/* Process the bestpath last so the "show [ip]
				 * bgp neighbor x.x.x.x advertised"
				 * output shows the attributes from the bestpath
				 */
				if (ctx->pi)
					subgroup_process_announce_selected(
						subgrp, ctx->pi, ctx->dest, afi,
						safi,
						bgp_addpath_id_for_peer(
							peer, afi, safi,
							&ctx->pi->tx_addpath));
			}
			/* An update-group that does not use addpath */
			else {
				if (ctx->pi) {
					subgroup_process_announce_selected(
						subgrp, ctx->pi, ctx->dest, afi,
						safi,
						bgp_addpath_id_for_peer(
							peer, afi, safi,
							&ctx->pi->tx_addpath));
				} else {
					/* Find the addpath_tx_id of the path we
					 * had advertised and
					 * send a withdraw */
					RB_FOREACH_SAFE (adj, bgp_adj_out_rb,
							 &ctx->dest->adj_out,
							 adj_next) {
						if (adj->subgroup == subgrp) {
							subgroup_process_announce_selected(
								subgrp, NULL,
								ctx->dest, afi,
								safi,
								adj->addpath_tx_id);
						}
					}
				}
			}
		}

		/* Notify BGP Conditional advertisement */
		bgp_notify_conditional_adv_scanner(subgrp);
	}

	return UPDWALK_CONTINUE;
}

static void subgrp_show_adjq_vty(struct update_subgroup *subgrp,
				 struct vty *vty, uint8_t flags)
{
	struct bgp_table *table;
	struct bgp_adj_out *adj;
	unsigned long output_count;
	struct bgp_dest *dest;
	int header1 = 1;
	struct bgp *bgp;
	int header2 = 1;

	bgp = SUBGRP_INST(subgrp);
	if (!bgp)
		return;

	table = bgp->rib[SUBGRP_AFI(subgrp)][SUBGRP_SAFI(subgrp)];

	output_count = 0;

	for (dest = bgp_table_top(table); dest; dest = bgp_route_next(dest)) {
		const struct prefix *dest_p = bgp_dest_get_prefix(dest);

		RB_FOREACH (adj, bgp_adj_out_rb, &dest->adj_out) {
			if (adj->subgroup != subgrp)
				continue;

			if (header1) {
				vty_out(vty,
					"BGP table version is %" PRIu64
					", local router ID is %pI4\n",
					table->version, &bgp->router_id);
				vty_out(vty, BGP_SHOW_SCODE_HEADER);
				vty_out(vty, BGP_SHOW_OCODE_HEADER);
				header1 = 0;
			}
			if (header2) {
				vty_out(vty, BGP_SHOW_HEADER);
				header2 = 0;
			}
			if ((flags & UPDWALK_FLAGS_ADVQUEUE) && adj->adv &&
			    adj->adv->baa) {
				route_vty_out_tmp(
					vty, dest, dest_p, adj->adv->baa->attr,
					SUBGRP_SAFI(subgrp), 0, NULL, false);
				output_count++;
			}
			if ((flags & UPDWALK_FLAGS_ADVERTISED) && adj->attr) {
				route_vty_out_tmp(vty, dest, dest_p, adj->attr,
						  SUBGRP_SAFI(subgrp), 0, NULL,
						  false);
				output_count++;
			}
		}
	}
	if (output_count != 0)
		vty_out(vty, "\nTotal number of prefixes %ld\n", output_count);
}

static int updgrp_show_adj_walkcb(struct update_group *updgrp, void *arg)
{
	struct updwalk_context *ctx = arg;
	struct update_subgroup *subgrp;
	struct vty *vty;

	vty = ctx->vty;
	UPDGRP_FOREACH_SUBGRP (updgrp, subgrp) {
		if (ctx->subgrp_id && (ctx->subgrp_id != subgrp->id))
			continue;
		vty_out(vty, "update group %" PRIu64 ", subgroup %" PRIu64 "\n",
			updgrp->id, subgrp->id);
		subgrp_show_adjq_vty(subgrp, vty, ctx->flags);
	}
	return UPDWALK_CONTINUE;
}

static void updgrp_show_adj(struct bgp *bgp, afi_t afi, safi_t safi,
			    struct vty *vty, uint64_t id, uint8_t flags)
{
	struct updwalk_context ctx;
	memset(&ctx, 0, sizeof(ctx));
	ctx.vty = vty;
	ctx.subgrp_id = id;
	ctx.flags = flags;

	update_group_af_walk(bgp, afi, safi, updgrp_show_adj_walkcb, &ctx);
}

static void subgroup_coalesce_timer(struct event *thread)
{
	struct update_subgroup *subgrp;
	struct bgp *bgp;
	safi_t safi;

	subgrp = EVENT_ARG(thread);
	if (bgp_debug_update(NULL, NULL, subgrp->update_group, 0))
		zlog_debug("u%" PRIu64 ":s%" PRIu64" announcing routes upon coalesce timer expiry(%u ms)",
			   (SUBGRP_UPDGRP(subgrp))->id, subgrp->id,
			   subgrp->v_coalesce);
	subgrp->t_coalesce = NULL;
	subgrp->v_coalesce = 0;
	bgp = SUBGRP_INST(subgrp);
	subgroup_announce_route(subgrp);
	safi = SUBGRP_SAFI(subgrp);

	/* While the announce_route() may kick off the route advertisement timer
	 * for
	 * the members of the subgroup, we'd like to send the initial updates
	 * much
	 * faster (i.e., without enforcing MRAI). Also, if there were no routes
	 * to
	 * announce, this is the method currently employed to trigger the EOR.
	 */
	if (!bgp_update_delay_active(SUBGRP_INST(subgrp)) &&
	    !(bgp_fibupd_safi(safi) && BGP_SUPPRESS_FIB_ENABLED(bgp))) {

		struct peer_af *paf;
		struct peer *peer;

		SUBGRP_FOREACH_PEER (subgrp, paf) {
			peer = PAF_PEER(paf);
			struct peer_connection *connection = peer->connection;

			EVENT_OFF(connection->t_routeadv);
			BGP_TIMER_ON(connection->t_routeadv, bgp_routeadv_timer,
				     0);
		}
	}
}

static int update_group_announce_walkcb(struct update_group *updgrp, void *arg)
{
	struct update_subgroup *subgrp;

	UPDGRP_FOREACH_SUBGRP (updgrp, subgrp) {
		/* Avoid supressing duplicate routes later
		 * when processing in subgroup_announce_table().
		 */
		SET_FLAG(subgrp->sflags, SUBGRP_STATUS_FORCE_UPDATES);

		subgroup_announce_all(subgrp);
	}

	return UPDWALK_CONTINUE;
}

static int update_group_announce_rrc_walkcb(struct update_group *updgrp,
					    void *arg)
{
	struct update_subgroup *subgrp;
	afi_t afi;
	safi_t safi;
	struct peer *peer;

	afi = UPDGRP_AFI(updgrp);
	safi = UPDGRP_SAFI(updgrp);
	peer = UPDGRP_PEER(updgrp);

	/* Only announce if this is a group of route-reflector-clients */
	if (CHECK_FLAG(peer->af_flags[afi][safi], PEER_FLAG_REFLECTOR_CLIENT)) {
		UPDGRP_FOREACH_SUBGRP (updgrp, subgrp) {
			subgroup_announce_all(subgrp);
		}
	}

	return UPDWALK_CONTINUE;
}

/********************
 * PUBLIC FUNCTIONS
 ********************/

/**
 * Allocate an adj-out object. Do proper initialization of its fields,
 * primarily its association with the subgroup and the prefix.
 */
struct bgp_adj_out *bgp_adj_out_alloc(struct update_subgroup *subgrp,
				      struct bgp_dest *dest,
				      uint32_t addpath_tx_id)
{
	struct bgp_adj_out *adj;

	adj = XCALLOC(MTYPE_BGP_ADJ_OUT, sizeof(struct bgp_adj_out));
	adj->subgroup = subgrp;
	adj->addpath_tx_id = addpath_tx_id;

	RB_INSERT(bgp_adj_out_rb, &dest->adj_out, adj);
	bgp_dest_lock_node(dest);
	adj->dest = dest;

	TAILQ_INSERT_TAIL(&(subgrp->adjq), adj, subgrp_adj_train);
	SUBGRP_INCR_STAT(subgrp, adj_count);
	return adj;
}


struct bgp_advertise *
bgp_advertise_clean_subgroup(struct update_subgroup *subgrp,
			     struct bgp_adj_out *adj)
{
	struct bgp_advertise *adv;
	struct bgp_advertise_attr *baa;
	struct bgp_advertise *next;
	struct bgp_adv_fifo_head *fhead;

	adv = adj->adv;
	baa = adv->baa;
	next = NULL;

	if (baa) {
		fhead = &subgrp->sync->update;

		/* Unlink myself from advertise attribute FIFO.  */
		bgp_advertise_delete(baa, adv);

		/* Fetch next advertise candidate. */
		next = bgp_advertise_attr_fifo_first(&baa->fifo);

		/* Unintern BGP advertise attribute.  */
		bgp_advertise_attr_unintern(subgrp->hash, baa);
	} else
		fhead = &subgrp->sync->withdraw;


	/* Unlink myself from advertisement FIFO.  */
	bgp_adv_fifo_del(fhead, adv);

	/* Free memory.  */
	bgp_advertise_free(adj->adv);
	adj->adv = NULL;

	return next;
}

bool bgp_adj_out_set_subgroup(struct bgp_dest *dest,
			      struct update_subgroup *subgrp, struct attr *attr,
			      struct bgp_path_info *path)
{
	struct bgp_adj_out *adj = NULL;
	struct bgp_advertise *adv;
	struct peer *peer;
	afi_t afi;
	safi_t safi;
	struct peer *adv_peer;
	struct peer_af *paf;
	struct bgp *bgp;
	uint32_t attr_hash = attrhash_key_make(attr);

	peer = SUBGRP_PEER(subgrp);
	afi = SUBGRP_AFI(subgrp);
	safi = SUBGRP_SAFI(subgrp);
	bgp = SUBGRP_INST(subgrp);

	if (DISABLE_BGP_ANNOUNCE)
		return false;

	/* Look for adjacency information. */
	adj = adj_lookup(
		dest, subgrp,
		bgp_addpath_id_for_peer(peer, afi, safi, &path->tx_addpath));

	if (adj) {
		if (CHECK_FLAG(subgrp->sflags, SUBGRP_STATUS_TABLE_REPARSING))
			subgrp->pscount++;
	} else {
		adj = bgp_adj_out_alloc(
			subgrp, dest,
			bgp_addpath_id_for_peer(peer, afi, safi,
						&path->tx_addpath));
		if (!adj)
			return false;

		subgrp->pscount++;
	}

	/* Check if we are sending the same route. This is needed to
	 * avoid duplicate UPDATES. For instance, filtering communities
	 * at egress, neighbors will see duplicate UPDATES despite
	 * the route wasn't changed actually.
	 * Do not suppress BGP UPDATES for route-refresh.
	 */
	if (CHECK_FLAG(bgp->flags, BGP_FLAG_SUPPRESS_DUPLICATES)
	    && !CHECK_FLAG(subgrp->sflags, SUBGRP_STATUS_FORCE_UPDATES)
	    && adj->attr_hash == attr_hash) {
		if (BGP_DEBUG(update, UPDATE_OUT)) {
			char attr_str[BUFSIZ] = {0};

			bgp_dump_attr(attr, attr_str, sizeof(attr_str));

			zlog_debug("%s suppress UPDATE w/ attr: %s", peer->host,
				   attr_str);
		}

		/*
		 * If BGP is skipping sending this value to it's peers
		 * the version number should be updated just like it
		 * would if it sent the data.  Why?  Because update
		 * groups will not be coalesced until such time that
		 * the version numbers are the same.
		 *
		 * Imagine a scenario with say 2 peers and they come
		 * up and are placed in the same update group.  Then
		 * a new peer comes up a bit later.  Then a prefix is
		 * flapped that we decide for the first 2 peers are
		 * mapped to and we decide not to send the data to
		 * it.  Then unless more network changes happen we
		 * will never be able to coalesce the 3rd peer down
		 */
		subgrp->version = MAX(subgrp->version, dest->version);
<<<<<<< HEAD
		return;
=======
		return false;
>>>>>>> 03a143cd
	}

	if (adj->adv)
		bgp_advertise_clean_subgroup(subgrp, adj);
	adj->adv = bgp_advertise_new();

	adv = adj->adv;
	adv->dest = dest;
	assert(adv->pathi == NULL);
	/* bgp_path_info adj_out reference */
	adv->pathi = bgp_path_info_lock(path);

	adv->baa = bgp_advertise_attr_intern(subgrp->hash, attr);
	adv->adj = adj;
	adj->attr_hash = attr_hash;

	/* Add new advertisement to advertisement attribute list. */
	bgp_advertise_add(adv->baa, adv);

	/*
	 * If the update adv list is empty, trigger the member peers'
	 * mrai timers so the socket writes can happen.
	 */
	if (!bgp_adv_fifo_count(&subgrp->sync->update)) {
		SUBGRP_FOREACH_PEER (subgrp, paf) {
			/* If there are no routes in the withdraw list, set
			 * the flag PEER_STATUS_ADV_DELAY which will allow
			 * more routes to be sent in the update message
			 */
			if (bgp_fibupd_safi(safi) &&
			    BGP_SUPPRESS_FIB_ENABLED(bgp)) {
				adv_peer = PAF_PEER(paf);
				if (!bgp_adv_fifo_count(
						&subgrp->sync->withdraw))
					SET_FLAG(adv_peer->thread_flags,
						 PEER_THREAD_SUBGRP_ADV_DELAY);
				else
					UNSET_FLAG(adv_peer->thread_flags,
						PEER_THREAD_SUBGRP_ADV_DELAY);
			}
			bgp_adjust_routeadv(PAF_PEER(paf));
		}
	}

	bgp_adv_fifo_add_tail(&subgrp->sync->update, adv);

	subgrp->version = MAX(subgrp->version, dest->version);

	return true;
}

/* The only time 'withdraw' will be false is if we are sending
 * the "neighbor x.x.x.x default-originate" default and need to clear
 * bgp_adj_out for the 0.0.0.0/0 route in the BGP table.
 */
void bgp_adj_out_unset_subgroup(struct bgp_dest *dest,
				struct update_subgroup *subgrp, char withdraw,
				uint32_t addpath_tx_id)
{
	struct bgp_adj_out *adj;
	struct bgp_advertise *adv;
	bool trigger_write;

	if (DISABLE_BGP_ANNOUNCE)
		return;

	/* Lookup existing adjacency */
	adj = adj_lookup(dest, subgrp, addpath_tx_id);
	if (adj != NULL) {
		/* Clean up previous advertisement.  */
		if (adj->adv)
			bgp_advertise_clean_subgroup(subgrp, adj);

		/* If default originate is enabled and the route is default
		 * route, do not send withdraw. This will prevent deletion of
		 * the default route at the peer.
		 */
		if (CHECK_FLAG(subgrp->sflags, SUBGRP_STATUS_DEFAULT_ORIGINATE)
		    && is_default_prefix(bgp_dest_get_prefix(dest)))
			return;

		if (adj->attr && withdraw) {
			/* We need advertisement structure.  */
			adj->adv = bgp_advertise_new();
			adv = adj->adv;
			adv->dest = dest;
			adv->adj = adj;

			/* Note if we need to trigger a packet write */
			trigger_write =
				!bgp_adv_fifo_count(&subgrp->sync->withdraw);

			/* Add to synchronization entry for withdraw
			 * announcement.  */
			bgp_adv_fifo_add_tail(&subgrp->sync->withdraw, adv);

			if (trigger_write)
				subgroup_trigger_write(subgrp);
		} else {
			/* Free allocated information.  */
			adj_free(adj);
		}
		if (!CHECK_FLAG(subgrp->sflags, SUBGRP_STATUS_TABLE_REPARSING))
			subgrp->pscount--;
	}

	subgrp->version = MAX(subgrp->version, dest->version);
}

void bgp_adj_out_remove_subgroup(struct bgp_dest *dest, struct bgp_adj_out *adj,
				 struct update_subgroup *subgrp)
{
	if (adj->attr)
		bgp_attr_unintern(&adj->attr);

	if (adj->adv)
		bgp_advertise_clean_subgroup(subgrp, adj);

	adj_free(adj);
}

/*
 * Go through all the routes and clean up the adj/adv structures corresponding
 * to the subgroup.
 */
void subgroup_clear_table(struct update_subgroup *subgrp)
{
	struct bgp_adj_out *aout, *taout;

	SUBGRP_FOREACH_ADJ_SAFE (subgrp, aout, taout)
		bgp_adj_out_remove_subgroup(aout->dest, aout, subgrp);
}

/*
 * subgroup_announce_table
 */
void subgroup_announce_table(struct update_subgroup *subgrp,
			     struct bgp_table *table)
{
	struct bgp_dest *dest;
	struct bgp_path_info *ri;
	struct peer *peer;
	afi_t afi;
	safi_t safi;
	safi_t safi_rib;
	bool addpath_capable;

	peer = SUBGRP_PEER(subgrp);
	afi = SUBGRP_AFI(subgrp);
	safi = SUBGRP_SAFI(subgrp);
	addpath_capable = bgp_addpath_encode_tx(peer, afi, safi);

	if (safi == SAFI_LABELED_UNICAST)
		safi_rib = SAFI_UNICAST;
	else
		safi_rib = safi;

	if (!table)
		table = peer->bgp->rib[afi][safi_rib];

	if (safi != SAFI_MPLS_VPN && safi != SAFI_ENCAP && safi != SAFI_EVPN
	    && CHECK_FLAG(peer->af_flags[afi][safi],
			  PEER_FLAG_DEFAULT_ORIGINATE))
		subgroup_default_originate(subgrp, false);

	subgrp->pscount = 0;
	SET_FLAG(subgrp->sflags, SUBGRP_STATUS_TABLE_REPARSING);

	for (dest = bgp_table_top(table); dest; dest = bgp_route_next(dest)) {

		if (addpath_capable)
			subgrp_announce_addpath_best_selected(dest, subgrp);

		for (ri = bgp_dest_get_bgp_path_info(dest); ri; ri = ri->next) {

			if (!bgp_check_selected(ri, peer, addpath_capable, afi,
						safi_rib))
				continue;

			/* If default originate is enabled for
			 * the peer, do not send explicit
			 * withdraw. This will prevent deletion
			 * of default route advertised through
			 * default originate
			 */
			if (CHECK_FLAG(peer->af_flags[afi][safi],
				       PEER_FLAG_DEFAULT_ORIGINATE) &&
			    is_default_prefix(bgp_dest_get_prefix(dest)))
				break;

			if (CHECK_FLAG(ri->flags, BGP_PATH_SELECTED))
				subgroup_process_announce_selected(
					subgrp, ri, dest, afi, safi_rib,
					bgp_addpath_id_for_peer(
						peer, afi, safi_rib,
						&ri->tx_addpath));
		}
	}
	UNSET_FLAG(subgrp->sflags, SUBGRP_STATUS_TABLE_REPARSING);

	/*
	 * We walked through the whole table -- make sure our version number
	 * is consistent with the one on the table. This should allow
	 * subgroups to merge sooner if a peer comes up when the route node
	 * with the largest version is no longer in the table. This also
	 * covers the pathological case where all routes in the table have
	 * now been deleted.
	 */
	subgrp->version = MAX(subgrp->version, table->version);

	/*
	 * Start a task to merge the subgroup if necessary.
	 */
	update_subgroup_trigger_merge_check(subgrp, 0);
}

/*
 * subgroup_announce_route
 *
 * Refresh all routes out to a subgroup.
 */
void subgroup_announce_route(struct update_subgroup *subgrp)
{
	struct bgp_dest *dest;
	struct bgp_table *table;
	struct peer *onlypeer;

	if (update_subgroup_needs_refresh(subgrp)) {
		update_subgroup_set_needs_refresh(subgrp, 0);
	}

	/*
	 * First update is deferred until ORF or ROUTE-REFRESH is received
	 */
	onlypeer = ((SUBGRP_PCOUNT(subgrp) == 1) ? (SUBGRP_PFIRST(subgrp))->peer
						 : NULL);
	if (onlypeer && CHECK_FLAG(onlypeer->af_sflags[SUBGRP_AFI(subgrp)]
						      [SUBGRP_SAFI(subgrp)],
				   PEER_STATUS_ORF_WAIT_REFRESH))
		return;

	if (SUBGRP_SAFI(subgrp) != SAFI_MPLS_VPN
	    && SUBGRP_SAFI(subgrp) != SAFI_ENCAP
	    && SUBGRP_SAFI(subgrp) != SAFI_EVPN)
		subgroup_announce_table(subgrp, NULL);
	else
		for (dest = bgp_table_top(update_subgroup_rib(subgrp)); dest;
		     dest = bgp_route_next(dest)) {
			table = bgp_dest_get_bgp_table_info(dest);
			if (!table)
				continue;
			subgroup_announce_table(subgrp, table);
		}
}

void subgroup_default_originate(struct update_subgroup *subgrp, bool withdraw)
{
	struct bgp *bgp;
	struct attr attr = { 0 };
	struct attr *new_attr = &attr;
	struct aspath *aspath;
	struct prefix p;
	struct peer *from;
	struct bgp_dest *dest;
	struct bgp_path_info *pi;
	struct peer *peer;
	struct bgp_adj_out *adj;
	route_map_result_t ret = RMAP_DENYMATCH;
	route_map_result_t new_ret = RMAP_DENYMATCH;
	afi_t afi;
	safi_t safi;
	safi_t safi_rib;
	int pref = 65536;
	int new_pref = 0;

	if (!subgrp)
		return;

	peer = SUBGRP_PEER(subgrp);
	afi = SUBGRP_AFI(subgrp);
	safi = SUBGRP_SAFI(subgrp);

	if (!(afi == AFI_IP || afi == AFI_IP6))
		return;

	if (safi == SAFI_LABELED_UNICAST)
		safi_rib = SAFI_UNICAST;
	else
		safi_rib = safi;

	bgp = peer->bgp;
	from = bgp->peer_self;

	bgp_attr_default_set(&attr, bgp, BGP_ORIGIN_IGP);

	/* make coverity happy */
	assert(attr.aspath);

	aspath = attr.aspath;
	attr.med = 0;
	attr.flag |= ATTR_FLAG_BIT(BGP_ATTR_MULTI_EXIT_DISC);

	if ((afi == AFI_IP6) || peer_cap_enhe(peer, afi, safi)) {
		/* IPv6 global nexthop must be included. */
		attr.mp_nexthop_len = BGP_ATTR_NHLEN_IPV6_GLOBAL;

		/* If the peer is on shared nextwork and we have link-local
		   nexthop set it. */
		if (peer->shared_network
		    && !IN6_IS_ADDR_UNSPECIFIED(&peer->nexthop.v6_local))
			attr.mp_nexthop_len = BGP_ATTR_NHLEN_IPV6_GLOBAL_AND_LL;
	}

	if (peer->default_rmap[afi][safi].name) {
		struct bgp_path_info tmp_pi = {0};

		tmp_pi.peer = bgp->peer_self;

		SET_FLAG(bgp->peer_self->rmap_type, PEER_RMAP_TYPE_DEFAULT);

		/* Iterate over the RIB to see if we can announce
		 * the default route. We announce the default
		 * route only if route-map has a match.
		 */
		for (dest = bgp_table_top(bgp->rib[afi][safi_rib]); dest;
		     dest = bgp_route_next(dest)) {
			if (!bgp_dest_has_bgp_path_info_data(dest))
				continue;

			for (pi = bgp_dest_get_bgp_path_info(dest); pi;
			     pi = pi->next) {
				struct attr tmp_attr = attr;

				tmp_pi.attr = &tmp_attr;

				new_ret = route_map_apply_ext(
					peer->default_rmap[afi][safi].map,
					bgp_dest_get_prefix(dest), pi, &tmp_pi,
					&new_pref);

				if (new_ret == RMAP_PERMITMATCH) {
					if (new_pref < pref) {
						pref = new_pref;
						bgp_attr_flush(new_attr);
						new_attr = bgp_attr_intern(
							tmp_pi.attr);
					}
					bgp_attr_flush(tmp_pi.attr);
					subgroup_announce_reset_nhop(
						(peer_cap_enhe(peer, afi, safi)
							 ? AF_INET6
							 : AF_INET),
						new_attr);
					ret = new_ret;
				} else
					bgp_attr_flush(&tmp_attr);
			}
		}
		bgp->peer_self->rmap_type = 0;

		if (ret == RMAP_DENYMATCH) {
			/*
			 * If its a implicit withdraw due to routemap
			 * deny operation need to set the flag back.
			 * This is a convertion of update flow to
			 * withdraw flow.
			 */
			if (!withdraw &&
			    (!CHECK_FLAG(subgrp->sflags,
					 SUBGRP_STATUS_DEFAULT_ORIGINATE)))
				SET_FLAG(subgrp->sflags,
					 SUBGRP_STATUS_DEFAULT_ORIGINATE);
			withdraw = true;
		}
	}

	/* Check if the default route is in local BGP RIB which is
	 * installed through redistribute or network command
	 */
	memset(&p, 0, sizeof(p));
	p.family = afi2family(afi);
	p.prefixlen = 0;
	dest = bgp_safi_node_lookup(bgp->rib[afi][safi_rib], safi_rib, &p,
				    NULL);

	if (withdraw) {
		/* Withdraw the default route advertised using default
		 * originate
		 */
		if (CHECK_FLAG(subgrp->sflags, SUBGRP_STATUS_DEFAULT_ORIGINATE))
			subgroup_default_withdraw_packet(subgrp);
		UNSET_FLAG(subgrp->sflags, SUBGRP_STATUS_DEFAULT_ORIGINATE);

		/* If default route is present in the local RIB, advertise the
		 * route
		 */
		if (dest) {
			for (pi = bgp_dest_get_bgp_path_info(dest); pi;
			     pi = pi->next) {
<<<<<<< HEAD
				if (CHECK_FLAG(pi->flags, BGP_PATH_SELECTED))
					if (subgroup_announce_check(
						    dest, pi, subgrp,
						    bgp_dest_get_prefix(dest),
						    &attr, NULL)) {
						struct attr *default_attr =
							bgp_attr_intern(&attr);

						bgp_adj_out_set_subgroup(
							dest, subgrp,
							default_attr, pi);
					}
=======
				if (!CHECK_FLAG(pi->flags, BGP_PATH_SELECTED))
					continue;

				if (subgroup_announce_check(dest, pi, subgrp,
							    bgp_dest_get_prefix(
								    dest),
							    &attr, NULL)) {
					if (!bgp_adj_out_set_subgroup(dest,
								      subgrp,
								      &attr, pi))
						bgp_attr_flush(&attr);
				} else
					bgp_attr_flush(&attr);
>>>>>>> 03a143cd
			}
			bgp_dest_unlock_node(dest);
		}
	} else {
		if (!CHECK_FLAG(subgrp->sflags,
				SUBGRP_STATUS_DEFAULT_ORIGINATE)) {

			/* The 'neighbor x.x.x.x default-originate' default will
			 * act as an
			 * implicit withdraw for any previous UPDATEs sent for
			 * 0.0.0.0/0 so
			 * clear adj_out for the 0.0.0.0/0 prefix in the BGP
			 * table.
			 */
			if (dest) {
				/* Remove the adjacency for the previously
				 * advertised default route
				 */
				adj = adj_lookup(
				       dest, subgrp,
				       BGP_ADDPATH_TX_ID_FOR_DEFAULT_ORIGINATE);
				if (adj != NULL) {
					/* Clean up previous advertisement.  */
					if (adj->adv)
						bgp_advertise_clean_subgroup(
							subgrp, adj);

					/* Free allocated information.  */
					adj_free(adj);
				}
				bgp_dest_unlock_node(dest);
			}

			/* Advertise the default route */
			if (bgp_in_graceful_shutdown(bgp))
				bgp_attr_add_gshut_community(new_attr);

			SET_FLAG(subgrp->sflags,
				 SUBGRP_STATUS_DEFAULT_ORIGINATE);
			subgroup_default_update_packet(subgrp, new_attr, from);
		}
	}

	aspath_unintern(&aspath);
}

/*
 * Announce the BGP table to a subgroup.
 *
 * At startup, we try to optimize route announcement by coalescing the
 * peer-up events. This is done only the first time - from then on,
 * subgrp->v_coalesce will be set to zero and the normal logic
 * prevails.
 */
void subgroup_announce_all(struct update_subgroup *subgrp)
{
	if (!subgrp)
		return;

	/*
	 * If coalesce timer value is not set, announce routes immediately.
	 */
	if (!subgrp->v_coalesce) {
		if (bgp_debug_update(NULL, NULL, subgrp->update_group, 0))
			zlog_debug("u%" PRIu64 ":s%" PRIu64" announcing all routes",
				   subgrp->update_group->id, subgrp->id);
		subgroup_announce_route(subgrp);
		return;
	}

	/*
	 * We should wait for the coalesce timer. Arm the timer if not done.
	 */
	if (!subgrp->t_coalesce) {
		event_add_timer_msec(bm->master, subgroup_coalesce_timer,
				     subgrp, subgrp->v_coalesce,
				     &subgrp->t_coalesce);
	}
}

/*
 * Go through all update subgroups and set up the adv queue for the
 * input route.
 */
void group_announce_route(struct bgp *bgp, afi_t afi, safi_t safi,
			  struct bgp_dest *dest, struct bgp_path_info *pi)
{
	struct updwalk_context ctx;
	ctx.pi = pi;
	ctx.dest = dest;

	/* If suppress fib is enabled, the route will be advertised when
	 * FIB status is received
	 */
	if (!bgp_check_advertise(bgp, dest, safi))
		return;

	update_group_af_walk(bgp, afi, safi, group_announce_route_walkcb, &ctx);
}

void update_group_show_adj_queue(struct bgp *bgp, afi_t afi, safi_t safi,
				 struct vty *vty, uint64_t id)
{
	updgrp_show_adj(bgp, afi, safi, vty, id, UPDWALK_FLAGS_ADVQUEUE);
}

void update_group_show_advertised(struct bgp *bgp, afi_t afi, safi_t safi,
				  struct vty *vty, uint64_t id)
{
	updgrp_show_adj(bgp, afi, safi, vty, id, UPDWALK_FLAGS_ADVERTISED);
}

void update_group_announce(struct bgp *bgp)
{
	update_group_walk(bgp, update_group_announce_walkcb, NULL);
}

void update_group_announce_rrclients(struct bgp *bgp)
{
	update_group_walk(bgp, update_group_announce_rrc_walkcb, NULL);
}<|MERGE_RESOLUTION|>--- conflicted
+++ resolved
@@ -571,11 +571,7 @@
 		 * will never be able to coalesce the 3rd peer down
 		 */
 		subgrp->version = MAX(subgrp->version, dest->version);
-<<<<<<< HEAD
-		return;
-=======
 		return false;
->>>>>>> 03a143cd
 	}
 
 	if (adj->adv)
@@ -975,20 +971,6 @@
 		if (dest) {
 			for (pi = bgp_dest_get_bgp_path_info(dest); pi;
 			     pi = pi->next) {
-<<<<<<< HEAD
-				if (CHECK_FLAG(pi->flags, BGP_PATH_SELECTED))
-					if (subgroup_announce_check(
-						    dest, pi, subgrp,
-						    bgp_dest_get_prefix(dest),
-						    &attr, NULL)) {
-						struct attr *default_attr =
-							bgp_attr_intern(&attr);
-
-						bgp_adj_out_set_subgroup(
-							dest, subgrp,
-							default_attr, pi);
-					}
-=======
 				if (!CHECK_FLAG(pi->flags, BGP_PATH_SELECTED))
 					continue;
 
@@ -1002,7 +984,6 @@
 						bgp_attr_flush(&attr);
 				} else
 					bgp_attr_flush(&attr);
->>>>>>> 03a143cd
 			}
 			bgp_dest_unlock_node(dest);
 		}
