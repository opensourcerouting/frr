--- conflicted
+++ resolved
@@ -286,18 +286,14 @@
 #define BGP_FLAG_GRACEFUL_RESTART         (1 << 12)
 #define BGP_FLAG_ASPATH_CONFED            (1 << 13)
 #define BGP_FLAG_ASPATH_MULTIPATH_RELAX   (1 << 14)
-<<<<<<< HEAD
 #define BGP_FLAG_RR_ALLOW_OUTBOUND_POLICY (1 << 15)
 #define BGP_FLAG_DISABLE_NH_CONNECTED_CHK (1 << 16)
 #define BGP_FLAG_MULTIPATH_RELAX_AS_SET   (1 << 17)
 #define BGP_FLAG_FORCE_STATIC_PROCESS     (1 << 18)
 #define BGP_FLAG_SHOW_HOSTNAME            (1 << 19)
 #define BGP_FLAG_GR_PRESERVE_FWD          (1 << 20)
-=======
-#define BGP_FLAG_VALIDATE_DISABLE         (1 << 15)
-#define BGP_FLAG_DISALLOW_INVALID         (1 << 16)
-#define BGP_FLAG_DELETING                 (1 << 15)
->>>>>>> ec156f4b
+#define BGP_FLAG_VALIDATE_DISABLE         (1 << 21)
+#define BGP_FLAG_DISALLOW_INVALID         (1 << 22)
 
   /* BGP Per AF flags */
   u_int32_t af_flags[AFI_MAX][SAFI_MAX];
