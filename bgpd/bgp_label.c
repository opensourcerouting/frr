// SPDX-License-Identifier: GPL-2.0-or-later
/* BGP carrying label information
 * Copyright (C) 2013 Cumulus Networks, Inc.
 */

#include <zebra.h>

#include "command.h"
#include "frrevent.h"
#include "prefix.h"
#include "zclient.h"
#include "stream.h"
#include "network.h"
#include "log.h"
#include "memory.h"
#include "nexthop.h"
#include "mpls.h"

#include "bgpd/bgpd.h"
#include "bgpd/bgp_table.h"
#include "bgpd/bgp_route.h"
#include "bgpd/bgp_attr.h"
#include "bgpd/bgp_label.h"
#include "bgpd/bgp_packet.h"
#include "bgpd/bgp_debug.h"
#include "bgpd/bgp_errors.h"

extern struct zclient *zclient;

int bgp_parse_fec_update(void)
{
	struct stream *s;
	struct bgp_dest *dest;
	struct bgp *bgp;
	struct bgp_table *table;
	struct prefix p;
	uint32_t label;
	afi_t afi;
	safi_t safi;

	s = zclient->ibuf;

	memset(&p, 0, sizeof(p));
	p.family = stream_getw(s);
	p.prefixlen = stream_getc(s);
	stream_get(p.u.val, s, PSIZE(p.prefixlen));
	label = stream_getl(s);

	/* hack for the bgp instance & SAFI = have to send/receive it */
	afi = family2afi(p.family);
	safi = SAFI_UNICAST;
	bgp = bgp_get_default();
	if (!bgp) {
		zlog_debug("no default bgp instance");
		return -1;
	}

	table = bgp->rib[afi][safi];
	if (!table) {
		zlog_debug("no %u unicast table", p.family);
		return -1;
	}
	dest = bgp_node_lookup(table, &p);
	if (!dest) {
		zlog_debug("no node for the prefix");
		return -1;
	}

	/* treat it as implicit withdraw - the label is invalid */
	if (label == MPLS_INVALID_LABEL)
		bgp_unset_valid_label(&dest->local_label);
	else {
		dest->local_label = mpls_lse_encode(label, 0, 0, 1);
		bgp_set_valid_label(&dest->local_label);
	}
	SET_FLAG(dest->flags, BGP_NODE_LABEL_CHANGED);
	bgp_process(bgp, dest, afi, safi);
	bgp_dest_unlock_node(dest);
	return 1;
}

mpls_label_t bgp_adv_label(struct bgp_dest *dest, struct bgp_path_info *pi,
			   struct peer *to, afi_t afi, safi_t safi)
{
	struct peer *from;
	mpls_label_t remote_label;
	int reflect;

	if (!dest || !pi || !to)
		return MPLS_INVALID_LABEL;

	remote_label = pi->extra ? pi->extra->label[0] : MPLS_INVALID_LABEL;
	from = pi->peer;
	reflect =
		((from->sort == BGP_PEER_IBGP) && (to->sort == BGP_PEER_IBGP));

	if (reflect
	    && !CHECK_FLAG(to->af_flags[afi][safi],
			   PEER_FLAG_FORCE_NEXTHOP_SELF))
		return remote_label;

	if (CHECK_FLAG(to->af_flags[afi][safi], PEER_FLAG_NEXTHOP_UNCHANGED))
		return remote_label;

	return dest->local_label;
}

static void bgp_send_fec_register_label_msg(struct bgp_dest *dest, bool reg,
					    uint32_t label_index)
{
	struct stream *s;
	int command;
	const struct prefix *p;
	uint16_t flags = 0;
	size_t flags_pos = 0;
	mpls_label_t *local_label = &(dest->local_label);
	uint32_t ttl = 0;
	uint32_t bos = 0;
	uint32_t exp = 0;
	mpls_label_t label = MPLS_INVALID_LABEL;
	bool have_label_to_reg;

	mpls_lse_decode(*local_label, &label, &ttl, &exp, &bos);

	have_label_to_reg = bgp_is_valid_label(local_label) &&
			    label != MPLS_LABEL_IMPLICIT_NULL;

	p = bgp_dest_get_prefix(dest);

	/* Check socket. */
	if (!zclient || zclient->sock < 0)
		return;

	if (BGP_DEBUG(labelpool, LABELPOOL))
		zlog_debug("%s: FEC %sregister %pBD label_index=%u label=%u",
			   __func__, reg ? "" : "un", dest, label_index, label);
	/* If the route node has a local_label assigned or the
	 * path node has an MPLS SR label index allowing zebra to
	 * derive the label, proceed with registration. */
	s = zclient->obuf;
	stream_reset(s);
	command = (reg) ? ZEBRA_FEC_REGISTER : ZEBRA_FEC_UNREGISTER;
	zclient_create_header(s, command, VRF_DEFAULT);
	flags_pos = stream_get_endp(s); /* save position of 'flags' */
	stream_putw(s, flags);		/* initial flags */
	stream_putw(s, PREFIX_FAMILY(p));
	stream_put_prefix(s, p);
	if (reg) {
		/* label index takes precedence over auto-assigned label. */
		if (label_index != 0) {
			flags |= ZEBRA_FEC_REGISTER_LABEL_INDEX;
			stream_putl(s, label_index);
		} else if (have_label_to_reg) {
			flags |= ZEBRA_FEC_REGISTER_LABEL;
			stream_putl(s, label);
		}
		SET_FLAG(dest->flags, BGP_NODE_REGISTERED_FOR_LABEL);
	} else
		UNSET_FLAG(dest->flags, BGP_NODE_REGISTERED_FOR_LABEL);

	/* Set length and flags */
	stream_putw_at(s, 0, stream_get_endp(s));

	/*
	 * We only need to write new flags if this is a register
	 */
	if (reg)
		stream_putw_at(s, flags_pos, flags);

	zclient_send_message(zclient);
}

/**
 * This is passed as the callback function to bgp_labelpool.c:bgp_lp_get()
 * by bgp_reg_dereg_for_label() when a label needs to be obtained from
 * label pool.
 * Note that it will reject the allocated label if a label index is found,
 * because the label index supposes predictable labels
 */
int bgp_reg_for_label_callback(mpls_label_t new_label, void *labelid,
			       bool allocated)
{
	struct bgp_dest *dest;

	dest = labelid;

	/*
	 * if the route had been removed or the request has gone then reject
	 * the allocated label. The requesting code will have done what is
	 * required to allocate the correct label
	 */
	if (!CHECK_FLAG(dest->flags, BGP_NODE_LABEL_REQUESTED)) {
		bgp_dest_unlock_node(dest);
		return -1;
	}

	dest = bgp_dest_unlock_node(dest);
	assert(dest);

	if (BGP_DEBUG(labelpool, LABELPOOL))
		zlog_debug("%s: FEC %pBD label=%u, allocated=%d", __func__,
			   dest, new_label, allocated);

	if (!allocated) {
		/*
		 * previously-allocated label is now invalid, set to implicit
		 * null until new label arrives
		 */
		if (CHECK_FLAG(dest->flags, BGP_NODE_REGISTERED_FOR_LABEL)) {
			UNSET_FLAG(dest->flags, BGP_NODE_LABEL_REQUESTED);
			dest->local_label = mpls_lse_encode(
				MPLS_LABEL_IMPLICIT_NULL, 0, 0, 1);
			bgp_set_valid_label(&dest->local_label);
		}
	}

	dest->local_label = mpls_lse_encode(new_label, 0, 0, 1);
	bgp_set_valid_label(&dest->local_label);

	/*
	 * Get back to registering the FEC
	 */
	bgp_send_fec_register_label_msg(dest, true, 0);

	return 0;
}

void bgp_reg_dereg_for_label(struct bgp_dest *dest, struct bgp_path_info *pi,
			     bool reg)
{
	bool with_label_index = false;
	const struct prefix *p;
	bool have_label_to_reg;
	uint32_t ttl = 0;
	uint32_t bos = 0;
	uint32_t exp = 0;
	mpls_label_t label = MPLS_INVALID_LABEL;

	mpls_lse_decode(dest->local_label, &label, &ttl, &exp, &bos);

	have_label_to_reg = bgp_is_valid_label(&dest->local_label) &&
			    label != MPLS_LABEL_IMPLICIT_NULL;

	p = bgp_dest_get_prefix(dest);

	if (BGP_DEBUG(labelpool, LABELPOOL))
		zlog_debug("%s: %pFX: %s ", __func__, p,
			   (reg ? "reg" : "dereg"));

	if (reg) {
		assert(pi);
		/*
		 * Determine if we will let zebra should derive label from
		 * label index instead of bgpd requesting from label pool
		 */
		if (CHECK_FLAG(pi->attr->flag,
			    ATTR_FLAG_BIT(BGP_ATTR_PREFIX_SID))
			&& pi->attr->label_index != BGP_INVALID_LABEL_INDEX) {
			with_label_index = true;
			UNSET_FLAG(dest->flags, BGP_NODE_LABEL_REQUESTED);
		} else {
			/*
			 * If no label has been registered -- assume any label
			 * from label pool will do. This means that label index
			 * always takes precedence over auto-assigned labels.
			 */
			if (!have_label_to_reg) {
				SET_FLAG(dest->flags, BGP_NODE_LABEL_REQUESTED);
				if (BGP_DEBUG(labelpool, LABELPOOL))
					zlog_debug(
						"%s: Requesting label from LP for %pFX",
						__func__, p);
				/* bgp_reg_for_label_callback() will deal with
				 * fec registration when it gets a label from
				 * the pool. This means we'll never register
				 * FECs withoutvalid labels.
				 */
				bgp_lp_get(LP_TYPE_BGP_LU, dest,
					   bgp_reg_for_label_callback);
				return;
			}
		}
	} else {
		UNSET_FLAG(dest->flags, BGP_NODE_LABEL_REQUESTED);
		bgp_lp_release(LP_TYPE_BGP_LU, dest, label);
	}

	bgp_send_fec_register_label_msg(
		dest, reg, with_label_index ? pi->attr->label_index : 0);
}

static int bgp_nlri_get_labels(struct peer *peer, uint8_t *pnt, uint8_t plen,
			       mpls_label_t *label)
{
	uint8_t *data = pnt;
	uint8_t *lim = pnt + plen;
	uint8_t llen = 0;
	uint8_t label_depth = 0;

	if (plen < BGP_LABEL_BYTES)
		return 0;

	for (; data < lim; data += BGP_LABEL_BYTES) {
		memcpy(label, data, BGP_LABEL_BYTES);
		llen += BGP_LABEL_BYTES;

		bgp_set_valid_label(label);
		label_depth += 1;

		if (bgp_is_withdraw_label(label) || label_bos(label))
			break;
	}

	/* If we RX multiple labels we will end up keeping only the last
	 * one. We do not yet support a label stack greater than 1. */
	if (label_depth > 1)
		zlog_info("%pBP rcvd UPDATE with label stack %d deep", peer,
			  label_depth);

	if (!(bgp_is_withdraw_label(label) || label_bos(label)))
		flog_warn(
			EC_BGP_INVALID_LABEL_STACK,
			"%pBP rcvd UPDATE with invalid label stack - no bottom of stack",
			peer);

	return llen;
}

int bgp_nlri_parse_label(struct peer *peer, struct attr *attr,
			 struct bgp_nlri *packet)
{
	uint8_t *pnt;
	uint8_t *lim;
	struct prefix p;
	int psize = 0;
	int prefixlen;
	afi_t afi;
	safi_t safi;
	bool addpath_capable;
	uint32_t addpath_id;
	mpls_label_t label = MPLS_INVALID_LABEL;
	uint8_t llen;

	pnt = packet->nlri;
	lim = pnt + packet->length;
	afi = packet->afi;
	safi = packet->safi;
	addpath_id = 0;

	addpath_capable = bgp_addpath_encode_rx(peer, afi, safi);

	for (; pnt < lim; pnt += psize) {
		/* Clear prefix structure. */
		memset(&p, 0, sizeof(p));

		if (addpath_capable) {

			/* When packet overflow occurs return immediately. */
			if (pnt + BGP_ADDPATH_ID_LEN > lim)
				return BGP_NLRI_PARSE_ERROR_PACKET_OVERFLOW;

			memcpy(&addpath_id, pnt, BGP_ADDPATH_ID_LEN);
			addpath_id = ntohl(addpath_id);
			pnt += BGP_ADDPATH_ID_LEN;

			if (pnt >= lim)
				return BGP_NLRI_PARSE_ERROR_PACKET_OVERFLOW;
		}

		/* Fetch prefix length. */
		prefixlen = *pnt++;
		p.family = afi2family(packet->afi);
		psize = PSIZE(prefixlen);

		/* sanity check against packet data */
		if ((pnt + psize) > lim) {
			flog_err(
				EC_BGP_UPDATE_RCV,
				"%s [Error] Update packet error / L-U (prefix length %d exceeds packet size %u)",
				peer->host, prefixlen, (uint)(lim - pnt));
			return BGP_NLRI_PARSE_ERROR_PACKET_OVERFLOW;
		}

		/* Fill in the labels */
		llen = bgp_nlri_get_labels(peer, pnt, psize, &label);
		if (llen == 0) {
			flog_err(
				EC_BGP_UPDATE_RCV,
				"%s [Error] Update packet error (wrong label length 0)",
				peer->host);
<<<<<<< HEAD
			bgp_notify_send(peer, BGP_NOTIFY_UPDATE_ERR,
					BGP_NOTIFY_UPDATE_INVAL_NETWORK);
=======
>>>>>>> 03a143cd
			return BGP_NLRI_PARSE_ERROR_LABEL_LENGTH;
		}
		p.prefixlen = prefixlen - BSIZE(llen);

		/* There needs to be at least one label */
		if (prefixlen < 24) {
			flog_err(EC_BGP_UPDATE_RCV,
				 "%s [Error] Update packet error (wrong label length %d)",
				 peer->host, prefixlen);
			return BGP_NLRI_PARSE_ERROR_LABEL_LENGTH;
		}

		if ((afi == AFI_IP && p.prefixlen > IPV4_MAX_BITLEN)
		    || (afi == AFI_IP6 && p.prefixlen > IPV6_MAX_BITLEN))
			return BGP_NLRI_PARSE_ERROR_PREFIX_LENGTH;

		/* Fetch prefix from NLRI packet */
		memcpy(&p.u.prefix, pnt + llen, psize - llen);

		/* Check address. */
		if (afi == AFI_IP && safi == SAFI_LABELED_UNICAST) {
			if (IN_CLASSD(ntohl(p.u.prefix4.s_addr))) {
				/* From RFC4271 Section 6.3:
				 *
				 * If a prefix in the NLRI field is semantically
				 * incorrect
				 * (e.g., an unexpected multicast IP address),
				 * an error SHOULD
				 * be logged locally, and the prefix SHOULD be
				 * ignored.
				  */
				flog_err(
					EC_BGP_UPDATE_RCV,
					"%s: IPv4 labeled-unicast NLRI is multicast address %pI4, ignoring",
					peer->host, &p.u.prefix4);
				continue;
			}
		}

		/* Check address. */
		if (afi == AFI_IP6 && safi == SAFI_LABELED_UNICAST) {
			if (IN6_IS_ADDR_LINKLOCAL(&p.u.prefix6)) {
				flog_err(
					EC_BGP_UPDATE_RCV,
					"%s: IPv6 labeled-unicast NLRI is link-local address %pI6, ignoring",
					peer->host, &p.u.prefix6);

				continue;
			}

			if (IN6_IS_ADDR_MULTICAST(&p.u.prefix6)) {
				flog_err(
					EC_BGP_UPDATE_RCV,
					"%s: IPv6 unicast NLRI is multicast address %pI6, ignoring",
					peer->host, &p.u.prefix6);

				continue;
			}
		}

		if (attr) {
			bgp_update(peer, &p, addpath_id, attr, packet->afi,
				   safi, ZEBRA_ROUTE_BGP, BGP_ROUTE_NORMAL,
				   NULL, &label, 1, 0, NULL);
		} else {
			bgp_withdraw(peer, &p, addpath_id, packet->afi,
				     SAFI_UNICAST, ZEBRA_ROUTE_BGP,
				     BGP_ROUTE_NORMAL, NULL, &label, 1, NULL);
		}
	}

	/* Packet length consistency check. */
	if (pnt != lim) {
		flog_err(
			EC_BGP_UPDATE_RCV,
			"%s [Error] Update packet error / L-U (%td data remaining after parsing)",
			peer->host, lim - pnt);
		return BGP_NLRI_PARSE_ERROR_PACKET_LENGTH;
	}

	return BGP_NLRI_PARSE_OK;
}

bool bgp_labels_same(const mpls_label_t *tbl_a, const uint32_t num_labels_a,
		     const mpls_label_t *tbl_b, const uint32_t num_labels_b)
{
	uint32_t i;

	if (num_labels_a != num_labels_b)
		return false;
	if (num_labels_a == 0)
		return true;

	for (i = 0; i < num_labels_a; i++) {
		if (tbl_a[i] != tbl_b[i])
			return false;
	}
	return true;
}<|MERGE_RESOLUTION|>--- conflicted
+++ resolved
@@ -388,11 +388,6 @@
 				EC_BGP_UPDATE_RCV,
 				"%s [Error] Update packet error (wrong label length 0)",
 				peer->host);
-<<<<<<< HEAD
-			bgp_notify_send(peer, BGP_NOTIFY_UPDATE_ERR,
-					BGP_NOTIFY_UPDATE_INVAL_NETWORK);
-=======
->>>>>>> 03a143cd
 			return BGP_NLRI_PARSE_ERROR_LABEL_LENGTH;
 		}
 		p.prefixlen = prefixlen - BSIZE(llen);
