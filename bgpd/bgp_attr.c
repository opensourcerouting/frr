--- conflicted
+++ resolved
@@ -3311,17 +3311,11 @@
 		stream_putc(s, BGP_ATTR_PMSI_TUNNEL);
 		stream_putc(s, 9); // Length
 		stream_putc(s, 0); // Flags
-<<<<<<< HEAD
 		stream_putc(s, PMSI_TNLTYPE_INGR_REPL); // IR (6)
-		stream_put(s, &(attr->label), BGP_LABEL_BYTES); // MPLS Label / VXLAN VNI
-		stream_put_ipv4(s, attr->nexthop.s_addr); // Unicast tunnel endpoint IP address
-=======
-		stream_putc(s, 6); // Tunnel type: Ingress Replication (6)
 		stream_put(s, &(attr->label),
 			   BGP_LABEL_BYTES); // MPLS Label / VXLAN VNI
 		stream_put_ipv4(s, attr->nexthop.s_addr);
 		// Unicast tunnel endpoint IP address
->>>>>>> 58e7db10
 	}
 
 	/* Unknown transit attribute. */
