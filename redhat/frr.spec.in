# configure options
#
# Some can be overriden on rpmbuild commandline with:
# rpmbuild --define 'variable value'
#   (use any value, ie 1 for flag "with_XXXX" definitions)
#
# E.g. rpmbuild --define 'release_rev 02' may be useful if building
# rpms again and again on the same day, so the newer rpms can be installed.
# bumping the number each time.

#################### FRRouting (FRR) configure options #####################
# with-feature options
%{!?with_babeld:        %global  with_babeld        1 }
%{!?with_bfdd:          %global  with_bfdd          1 }
%{!?with_bgp_vnc:       %global  with_bgp_vnc       0 }
%{!?with_cumulus:       %global  with_cumulus       0 }
%{!?with_eigrpd:        %global  with_eigrpd        1 }
%{!?with_fpm:           %global  with_fpm           1 }
%{!?with_ldpd:          %global  with_ldpd          1 }
%{!?with_multipath:     %global  with_multipath     256 }
%{!?with_nhrpd:         %global  with_nhrpd         1 }
%{!?with_ospfapi:       %global  with_ospfapi       1 }
%{!?with_ospfclient:    %global  with_ospfclient    1 }
%{!?with_pam:           %global  with_pam           0 }
%{!?with_pbrd:          %global  with_pbrd          1 }
%{!?with_pimd:          %global  with_pimd          1 }
%{!?with_rpki:          %global  with_rpki          0 }
%{!?with_rtadv:         %global  with_rtadv         1 }
%{!?with_watchfrr:      %global  with_watchfrr      1 }

# user and group
%{!?frr_user:           %global  frr_user           frr }
%{!?vty_group:          %global  vty_group          frrvty }

# path defines
%define     configdir   %{_sysconfdir}/%{name}
%define     _sbindir    /usr/lib/frr
%define     zeb_src     %{_builddir}/%{name}-%{frrversion}
%define     zeb_rh_src  %{zeb_src}/redhat
%define     zeb_docs    %{zeb_src}/doc
%define     frr_tools   %{zeb_src}/tools

# defines for configure
%define     rundir  %{_localstatedir}/run/%{name}

# define for sphinx-build binary
%if 0%{?rhel} && 0%{?rhel} < 7
    %define sphinx sphinx-build2.7
%else
    %define sphinx sphinx-build
%endif
############################################################################

#### Version String tweak
# Remove invalid characters form version string and replace with _
%{expand: %%global rpmversion %(echo '@VERSION@' | tr [:blank:]- _ )}
%define         frrversion   @VERSION@

#### Check for systemd or init.d (upstart)
# Check for init.d (upstart) as used in CentOS 6 or systemd (ie CentOS 7)
%if 0%{?fedora} || 0%{?rhel} >= 7 || 0%{?suse_version} >= 1210
    %global initsystem systemd
%else
%if 0%{?rhel} && 0%{?rhel} < 7
    %global initsystem upstart
%else
    %{expand: %%global initsystem %(if [[ `/sbin/init --version 2> /dev/null` =~ upstart ]]; then echo upstart; elif [[ `readlink -f /sbin/init` = /usr/lib/systemd/systemd ]]; then echo systemd; elif [[ `systemctl` =~ -\.mount ]]; then echo systemd; fi)}
%endif
%endif

# If init system is systemd, then always enable watchfrr
%if "%{initsystem}" == "systemd"
    %global with_watchfrr 1
%endif

#### Check for RedHat 6.x or CentOS 6.x - they are too old to support PIM.
####   Always disable it on these old systems unconditionally
#
# if CentOS / RedHat and version < 7, then disable PIMd (too old, won't work)
%if 0%{?rhel} && 0%{?rhel} < 7
    %global  with_pimd  0
%endif

# misc internal defines
%{!?frr_uid:            %global  frr_uid            92 }
%{!?frr_gid:            %global  frr_gid            92 }
%{!?vty_gid:            %global  vty_gid            85 }

%define daemon_list zebra ripd ospfd bgpd isisd ripngd ospf6d pbrd staticd bfdd fabricd

%if %{with_ldpd}
    %define daemon_ldpd ldpd
%else
    %define daemon_ldpd ""
%endif

%if %{with_pimd}
    %define daemon_pimd pimd
%else
    %define daemon_pimd ""
%endif

%if %{with_pbrd}
    %define daemon_pbrd pbrd
%else
    %define daemon_pbrd ""
%endif

%if %{with_nhrpd}
    %define daemon_nhrpd nhrpd
%else
    %define daemon_nhrpd ""
%endif

%if %{with_eigrpd}
    %define daemon_eigrpd eigrpd
%else
    %define daemon_eigrpd ""
%endif

%if %{with_babeld}
    %define daemon_babeld babeld
%else
    %define daemon_babeld ""
%endif

%if %{with_watchfrr}
    %define daemon_watchfrr watchfrr
%else
    %define daemon_watchfrr ""
%endif

%if %{with_bfdd}
    %define daemon_bfdd bfdd
%else
    %define daemon_bfdd ""
%endif

%define all_daemons %{daemon_list} %{daemon_ldpd} %{daemon_pimd} %{daemon_nhrpd} %{daemon_eigrpd} %{daemon_babeld} %{daemon_watchfrr} %{daemon_pbrd} %{daemon_bfdd}

#release sub-revision (the two digits after the CONFDATE)
%{!?release_rev:        %global  release_rev        01 }

Summary: Routing daemon
Name:           frr
Version:        %{rpmversion}
Release:        %{release_rev}%{?dist}
License:        GPLv2+
Group:          System Environment/Daemons
Source0:        https://github.com/FRRouting/frr/archive/%{name}-%{frrversion}.tar.gz
URL:            https://www.frrouting.org
Requires(pre):  shadow-utils
Requires(preun): info
Requires(post): info
BuildRequires:  bison >= 2.7
BuildRequires:  c-ares-devel
BuildRequires:  flex
BuildRequires:  gcc
BuildRequires:  json-c-devel
BuildRequires:  libcap-devel
BuildRequires:  make
BuildRequires:  ncurses-devel
BuildRequires:  readline-devel
BuildRequires:  texinfo
BuildRequires:  libyang-devel >= 0.16.74
%if 0%{?rhel} && 0%{?rhel} < 7
#python27-devel is available from ius community repo for RedHat/CentOS 6
BuildRequires:  python27-devel
BuildRequires:  python27-sphinx
%else
BuildRequires:  python-devel >= 2.7
BuildRequires:  python-sphinx
%endif
Requires:       initscripts
%if %{with_pam}
BuildRequires:  pam-devel
%endif
%if %{with_rpki}
BuildRequires:  librtr-devel >= 0.5
%endif
%if "%{initsystem}" == "systemd"
BuildRequires:      systemd
BuildRequires:      systemd-devel
Requires(post):     systemd
Requires(preun):    systemd
Requires(postun):   systemd
%else
Requires(post):     chkconfig
Requires(preun):    chkconfig
# Initscripts > 5.60 is required for IPv6 support
Requires(pre):      initscripts >= 5.60
%endif
Provides:           routingdaemon = %{version}-%{release}
Obsoletes:          gated mrt zebra frr-sysvinit
Conflicts:          bird


%description
FRRouting is a free software that manages TCP/IP based routing
protocol. It takes multi-server and multi-thread approach to resolve
the current complexity of the Internet.

FRRouting supports BGP4, OSPFv2, OSPFv3, ISIS, RIP, RIPng, PIM, LDP
NHRP, Babel, PBR, EIGRP and BFD.

FRRouting is a fork of Quagga.


%package contrib
Summary: contrib tools for frr
Group: System Environment/Daemons

%description contrib
Contributed/3rd party tools which may be of use with frr.


%package pythontools
Summary: python tools for frr
BuildRequires: python
Requires: python-ipaddress
Group: System Environment/Daemons

%description pythontools
Contributed python 2.7 tools which may be of use with frr.


%package devel
Summary: Header and object files for frr development
Group: System Environment/Daemons
Requires: %{name} = %{version}-%{release}

%description devel
The frr-devel package contains the header and object files neccessary for
developing OSPF-API and frr applications.


%prep
%setup -q -n frr-%{frrversion}


%build

# For standard gcc verbosity, uncomment these lines:
#CFLAGS="%{optflags} -Wall -Wsign-compare -Wpointer-arith"
#CFLAGS="${CFLAGS} -Wbad-function-cast -Wwrite-strings"

# For ultra gcc verbosity, uncomment these lines also:
#CFLAGS="${CFLAGS} -W -Wcast-qual -Wstrict-prototypes"
#CFLAGS="${CFLAGS} -Wmissing-declarations -Wmissing-noreturn"
#CFLAGS="${CFLAGS} -Wmissing-format-attribute -Wunreachable-code"
#CFLAGS="${CFLAGS} -Wpacked -Wpadded"

%configure \
    --sbindir=%{_sbindir} \
    --sysconfdir=%{configdir} \
    --localstatedir=%{rundir} \
    --disable-static \
    --disable-werror \
    --enable-irdp \
%if %{with_multipath}
    --enable-multipath=%{with_multipath} \
%endif
    --enable-vtysh \
%if %{with_ospfclient}
    --enable-ospfclient \
%else
    --disable-ospfclient\
%endif
%if %{with_ospfapi}
    --enable-ospfapi \
%else
    --disable-ospfapi \
%endif
%if %{with_rtadv}
    --enable-rtadv \
%else
    --disable-rtadv \
%endif
%if %{with_ldpd}
    --enable-ldpd \
%else
    --disable-ldpd \
%endif
%if %{with_pimd}
    --enable-pimd \
%else
    --disable-pimd \
%endif
%if %{with_pbrd}
    --enable-pbrd \
%else
    --disable-pbrd \
%endif
%if %{with_nhrpd}
    --enable-nhrpd \
%else
    --disable-nhrpd \
%endif
%if %{with_eigrpd}
    --enable-eigrpd \
%else
    --disable-eigrpd \
%endif
%if %{with_babeld}
    --enable-babeld \
%else
    --disable-babeld \
%endif
%if %{with_pam}
    --with-libpam \
%endif
%if 0%{?frr_user:1}
    --enable-user=%{frr_user} \
    --enable-group=%{frr_user} \
%endif
%if 0%{?vty_group:1}
    --enable-vty-group=%{vty_group} \
%endif
%if %{with_fpm}
    --enable-fpm \
%else
    --disable-fpm \
%endif
%if %{with_watchfrr}
    --enable-watchfrr \
%else
    --disable-watchfrr \
%endif
%if %{with_cumulus}
    --enable-cumulus \
%endif
%if %{with_bgp_vnc}
    --enable-bgp-vnc \
%else
    --disable-bgp-vnc \
%endif
    --enable-isisd \
%if "%{initsystem}" == "systemd"
    --enable-systemd \
%endif
%if %{with_rpki}
    --enable-rpki \
%else
    --disable-rpki \
%endif
%if %{with_bfdd}
    --enable-bfdd \
%else
    --disable-bfdd \
%endif
    SPHINXBUILD=%{sphinx}

make %{?_smp_mflags} MAKEINFO="makeinfo --no-split"

pushd doc
make info
popd


%install
mkdir -p %{buildroot}%{_sysconfdir}/{frr,sysconfig,logrotate.d,pam.d,default} \
         %{buildroot}%{_localstatedir}/log/frr %{buildroot}%{_infodir}
make DESTDIR=%{buildroot} INSTALL="install -p" CP="cp -p" install

# Remove this file, as it is uninstalled and causes errors when building on RH9
rm -rf %{buildroot}/usr/share/info/dir

# Remove debian init script if it was installed
rm -f %{buildroot}%{_sbindir}/frr

# kill bogus libtool files
rm -vf %{buildroot}%{_libdir}/frr/modules/*.la
rm -vf %{buildroot}%{_libdir}/*.la
rm -vf %{buildroot}%{_libdir}/frr/libyang_plugins/*.la

# install /etc sources
%if "%{initsystem}" == "systemd"
mkdir -p %{buildroot}%{_unitdir}
install -m644 %{zeb_src}/tools/frr.service %{buildroot}%{_unitdir}/frr.service
%else
mkdir -p %{buildroot}%{_initddir}
ln -s %{_sbindir}/frrinit.sh %{buildroot}%{_initddir}/frr
%endif

install %{zeb_src}/tools/etc/frr/daemons %{buildroot}%{_sysconfdir}/frr
# add rpki module to daemon
%if %{with_rpki}
    sed -i -e 's/^\(bgpd_options=\)\(.*\)\(".*\)/\1\2 -M rpki\3/' %{buildroot}%{_sysconfdir}/frr/daemons
%endif
install -m644 %{zeb_rh_src}/frr.pam %{buildroot}%{_sysconfdir}/pam.d/frr
install -m644 %{zeb_rh_src}/frr.logrotate %{buildroot}%{_sysconfdir}/logrotate.d/frr
install -d -m750 %{buildroot}%{rundir}


%pre
# add vty_group
%if 0%{?vty_group:1}
    getent group %{vty_group} >/dev/null || groupadd -r -g %{vty_gid} %{vty_group}
%endif

# add frr user and group
%if 0%{?frr_user:1}
    # Ensure that frr_gid gets correctly allocated
    getent group %{frr_user} >/dev/null || groupadd -g %{frr_gid} %{frr_user}
    getent passwd %{frr_user} >/dev/null || \
    useradd -r -u %{frr_uid} -g %{frr_user} \
        -s /sbin/nologin -c "FRRouting suite" \
        -d %{rundir} %{frr_user}

    %if 0%{?vty_group:1}
        usermod -a -G %{vty_group} %{frr_user}
    %endif
%endif
exit 0


%post
# zebra_spec_add_service <service name> <port/proto> <comment>
# e.g. zebra_spec_add_service zebrasrv 2600/tcp "zebra service"

zebra_spec_add_service ()
{
    # Add port /etc/services entry if it isn't already there
    if [ -f %{_sysconfdir}/services ] && \
        ! %__sed -e 's/#.*$//' %{_sysconfdir}/services | %__grep -wq $1 ; then
        echo "$1        $2          # $3"  >> %{_sysconfdir}/services
    fi
}

zebra_spec_add_service zebrasrv 2600/tcp "zebra service"
zebra_spec_add_service zebra    2601/tcp "zebra vty"
zebra_spec_add_service staticd  2616/tcp "staticd vty"
zebra_spec_add_service ripd     2602/tcp "RIPd vty"
zebra_spec_add_service ripngd   2603/tcp "RIPngd vty"
zebra_spec_add_service ospfd    2604/tcp "OSPFd vty"
zebra_spec_add_service bgpd     2605/tcp "BGPd vty"
zebra_spec_add_service ospf6d   2606/tcp "OSPF6d vty"
zebra_spec_add_service isisd    2608/tcp "ISISd vty"
%if %{with_ospfapi}
    zebra_spec_add_service ospfapi  2607/tcp "OSPF-API"
%endif
%if %{with_babeld}
    zebra_spec_add_service babeld   2609/tcp "BABELd vty"
%endif
%if %{with_nhrpd}
    zebra_spec_add_service nhrpd    2610/tcp "NHRPd vty"
%endif
%if %{with_pimd}
    zebra_spec_add_service pimd     2611/tcp "PIMd vty"
%endif
%if %{with_pbrd}
    zebra_spec_add_service pbrd     2615/tcp "PBRd vty"
%endif
%if %{with_ldpd}
    zebra_spec_add_service ldpd     2612/tcp "LDPd vty"
%endif
%if %{with_eigrpd}
    zebra_spec_add_service eigrpd   2613/tcp "EIGRPd vty"
%endif
%if %{with_bfdd}
    zebra_spec_add_service bfdd     2617/tcp "BFDd vty"
%endif
zebra_spec_add_service fabricd	2618/tcp "Fabricd vty"

%if "%{initsystem}" == "systemd"
    for daemon in %all_daemons ; do
        %systemd_post frr.service
    done
%else
    /sbin/chkconfig --add frr
%endif

# Fix bad path in previous config files
#  Config files won't get replaced by default, so we do this ugly hack to fix it
%__sed -i 's|watchfrr_options=|#watchfrr_options=|g' %{configdir}/daemons 2> /dev/null || true

# With systemd, watchfrr is mandatory. Fix config to make sure it's enabled if
# we install or upgrade to a frr built with systemd
%if "%{initsystem}" == "systemd"
    %__sed -i 's|watchfrr_enable=no|watchfrr_enable=yes|g' %{configdir}/daemons 2> /dev/null || true
%endif

/sbin/install-info %{_infodir}/frr.info.gz %{_infodir}/dir

# Create dummy files if they don't exist so basic functions can be used.
if [ ! -e %{configdir}/zebra.conf ]; then
    echo "hostname `hostname`" > %{configdir}/zebra.conf
%if 0%{?frr_user:1}
    chown %{frr_user}:%{frr_user} %{configdir}/zebra.conf*
%endif
    chmod 640 %{configdir}/zebra.conf*
fi
for daemon in %{all_daemons} ; do
    if [ x"${daemon}" != x"" ] ; then
        if [ ! -e %{configdir}/${daemon}.conf ]; then
            touch %{configdir}/${daemon}.conf
            %if 0%{?frr_user:1}
                chown %{frr_user}:%{frr_user} %{configdir}/${daemon}.conf*
            %endif
        fi
    fi
done
%if 0%{?frr_user:1}
    chown %{frr_user}:%{frr_user} %{configdir}/daemons
%endif

%if %{with_watchfrr}
    # No config for watchfrr - this is part of /etc/sysconfig/frr
    rm -f %{configdir}/watchfrr.*
%endif

if [ ! -e %{configdir}/vtysh.conf ]; then
    touch %{configdir}/vtysh.conf
    chmod 640 %{configdir}/vtysh.conf
%if 0%{?frr_user:1}
    %if 0%{?vty_group:1}
        chown %{frr_user}:%{vty_group} %{configdir}/vtysh.conf*
    %endif
%endif
fi


%postun
if [ "$1" -ge 1 ]; then
    #
    # Upgrade from older version
    #
    %if "%{initsystem}" == "systemd"
        ##
        ## Systemd Version
        ##
        %systemd_postun_with_restart frr.service
    %else
        ##
        ## init.d Version
        ##
        service frr restart >/dev/null 2>&1
    %endif
    :
fi


%preun
%if "%{initsystem}" == "systemd"
    ##
    ## Systemd Version
    ##
    if [ $1 -eq 0 ] ; then
        %systemd_preun frr.service
    fi
%else
    ##
    ## init.d Version
    ##
    if [ $1 -eq 0 ] ; then
        service frr stop  >/dev/null 2>&1
        /sbin/chkconfig --del frr
    fi
%endif
/sbin/install-info --delete %{_infodir}/frr.info.gz %{_infodir}/dir


%files
%doc */*.sample* COPYING
%doc doc/mpls
%doc README.md
/usr/share/yang/*.yang
%if 0%{?frr_user:1}
    %dir %attr(751,%{frr_user},%{frr_user}) %{configdir}
    %dir %attr(750,%{frr_user},%{frr_user}) %{_localstatedir}/log/frr
    %dir %attr(751,%{frr_user},%{frr_user}) %{rundir}
%else
    %dir %attr(750,root,root) %{configdir}
    %dir %attr(750,root,root) %{_localstatedir}/log/frr
    %dir %attr(750,root,root) %{rundir}
%endif
%if 0%{?vty_group:1}
    %attr(750,%{frr_user},%{vty_group}) %{configdir}/vtysh.conf.sample
%endif
%{_infodir}/frr.info.gz
%{_mandir}/man*/*
%{_sbindir}/zebra
%{_sbindir}/staticd
%{_sbindir}/ospfd
%{_sbindir}/ripd
%{_sbindir}/bgpd
%exclude %{_sbindir}/ssd
%if %{with_watchfrr}
    %{_sbindir}/watchfrr
%endif
%{_sbindir}/ripngd
%{_sbindir}/ospf6d
%if %{with_pimd}
    %{_sbindir}/pimd
%endif
%if %{with_pbrd}
    %{_sbindir}/pbrd
%endif
%{_sbindir}/isisd
%{_sbindir}/fabricd
%if %{with_ldpd}
    %{_sbindir}/ldpd
%endif
%if %{with_eigrpd}
    %{_sbindir}/eigrpd
%endif
%if %{with_nhrpd}
    %{_sbindir}/nhrpd
%endif
%if %{with_babeld}
    %{_sbindir}/babeld
%endif
%if %{with_bfdd}
    %{_sbindir}/bfdd
%endif
%{_libdir}/lib*.so.0
%{_libdir}/lib*.so.0.*
%if %{with_fpm}
    %{_libdir}/frr/modules/zebra_fpm.so
%endif
%if %{with_rpki}
    %{_libdir}/frr/modules/bgpd_rpki.so
%endif
%{_libdir}/frr/modules/zebra_irdp.so
%{_bindir}/*
%config(noreplace) %{configdir}/[!v]*.conf*
%config(noreplace) %attr(750,%{frr_user},%{frr_user}) %{configdir}/daemons
%if "%{initsystem}" == "systemd"
    %{_unitdir}/frr.service
%else
    %{_initddir}/frr
%endif
%config(noreplace) %{_sysconfdir}/pam.d/frr
%config(noreplace) %{_sysconfdir}/logrotate.d/frr
%{_sbindir}/frr-reload
%{_sbindir}/frrcommon.sh
%{_sbindir}/frrinit.sh
%{_sbindir}/watchfrr.sh


%files contrib
%doc tools


%files pythontools
%{_sbindir}/frr-reload.py
%{_sbindir}/frr-reload.pyc
%{_sbindir}/frr-reload.pyo


%files devel
%{_libdir}/lib*.so
%dir %{_includedir}/%{name}
%{_includedir}/%{name}/*.h
%dir %{_includedir}/%{name}/ospfd
%{_includedir}/%{name}/ospfd/*.h
%if %{with_ospfapi}
    %dir %{_includedir}/%{name}/ospfapi
    %{_includedir}/%{name}/ospfapi/*.h
%endif
%if %{with_eigrpd}
    %dir %{_includedir}/%{name}/eigrpd
    %{_includedir}/%{name}/eigrpd/*.h
%endif


%changelog
<<<<<<< HEAD
* Wed May  8 2019 Martin Winter <mwinter@opensourcerouting.org> - %{version}
=======
* Mon Jun 17 2019 David Lamparter <equinox@opensourcerouting.org> - %{version}
- TBD

* Mon Jun 17 2019 David Lamparter <equinox@opensourcerouting.org> - 7.1
- gRPC northbound plugin
- "table NNN" removed from zebra
- more dataplane MT work
- EVPN in non-default VRFs
- RFC 8212 (default deny policy for eBGP)
- RFC 8106 (IPv6 RA DNS options)

* Wed May  8 2019 Martin Winter <mwinter@opensourcerouting.org> - 7.0.1
>>>>>>> 23db048e
- bgp:
-   Don't send Updates with BGP Max-Prefix Overflow
-   Make sure `next-hop-self all` backward compatible with force
-   Fix as-path validation in "show bgp regexp"
-   Fix interface-based peers to override peergroups
-   Fix removing private AS numbers if local-as is used
-   Fix show bgp labeled_unicast
-   Add command to lookup prefixes in rpki table
-   Fix peer count in "show bgp ipv6 summary"
-   Add missing ipv6 only peer flag action
-   Fix address family output in "show bgp [ipv4|ipv6] neighbors"
-   Add missing checks for vpnv6 nexthops
-   Fix nexthop for ipv6 vpn case
- rip: Fix removal of passive interfaces
- ospf:
-   Fix json timer output
-   Fix milliseconds in json output
- bfd:
-   Fix source port according RFC 5881, Sec 4
-   Fix IPv6 link-local peer removal
-   Fix interface clean up when deleting interface
- pim: Fix interface clean up when deleting interface
- nhrp: Fix interface clean up when deleting interface
- lib:
-   Workaround to get FRR building with libyang 0.x and 1.x
-   Fix in priv handling
-   Make priv elevation thread-safe
- zebra:
-   Pseudowire event recovery
-   Fix race condition in label manager
-   Fix system routes selection and next-hop tracking
-   Set connected route metric based on devaddr metric
-   Display metric for connected routes
-   Add selected fib details to json output
-   Always use replace if installing new route
- watchfrr: Silently ignore declare failures (for backward compatibility)
- RPM packages: Switch to new init script

* Thu Feb 28 2019 Martin Winter <mwinter@opensourcerouting.org> - 7.0
- Added libyang dependency: New work for northbound interface based on libyang
- Fabricd: New Daemon based on https://datatracker.ietf.org/doc/draft-white-openfabric/
- various bug fixes and other enhancements

* Sun Oct  7 2018 Martin Winter <mwinter@opensourcerouting.org> - 6.0
- Staticd: New daemon responsible for management of static routes
- ISISd: Implement dst-src routing as per draft-ietf-isis-ipv6-dst-src-routing
- BFDd: new daemon for BFD (Bidrectional Forwarding Detection). Responsiblei
  for notifying link changes to make routing protocols converge faster.
- various bug fixes

* Thu Jul  5 2018 Martin Winter <mwinter@opensourcerouting.org> - 5.0.1
- Support Automake 1.16.1
- BGPd: Support for flowspec ICMP, DSCP, packet length, fragment and tcp flags
- BGPd: fix rpki validation for ipv6
- VRF: Workaround for kernel bug on Linux 4.14 and newer
- Zebra: Fix interface based routes from zebra not marked up
- Zebra: Fix large zebra memory usage when redistribute between protocols
- Zebra: Allow route-maps to match on source instance
- BGPd: Backport peer-attr overrides, peer-level enforce-first-as and filtered-routes fix
- BGPd: fix for crash during display of filtered-routes
- BGPd: Actually display labeled unicast routes received
- Label Manager: Fix to work correctly behind a label manager proxy

* Thu Jun  7 2018 Martin Winter <mwinter@opensourcerouting.org> - 5.0
- PIM: Add a Multicast Trace Command draft-ietf-idmr-traceroute-ipm-05
- IS-IS: Implement Three-Way Handshake as per RFC5303
- BGPD: Implement VPN-VRF route leaking per RFC4364.
- BGPD: Implement VRF with NETNS backend
- BGPD: Flowspec
- PBRD: Add a new Policy Based Routing Daemon

* Sun May 28 2018 Rafael Zalamena <rzalamena@opensourcerouting.org> - %{version}
- Add BFDd support

* Sun May 20 2018 Martin Winter <mwinter@opensourcerouting.org>
- Fixed RPKI RPM build

* Sun Mar  4 2018 Martin Winter <mwinter@opensourcerouting.org>
- Add option to build with RPKI (default: disabled)

* Tue Feb 20 2018 Martin Winter <mwinter@opensourcerouting.org>
- Adapt to new documentation structure based on Sphinx

* Fri Oct 20 2017 Martin Winter <mwinter@opensourcerouting.org>
- Fix script location for watchfrr restart functions in daemon config
- Fix postun script to restart frr during upgrade

* Mon Jun  5 2017 Martin Winter <mwinter@opensourcerouting.org>
- added NHRP and EIGRP daemon

* Mon Apr 17 2017 Martin Winter <mwinter@opensourcerouting.org>
- new subpackage frr-pythontools with python 2.7 restart script
- remove PIMd from CentOS/RedHat 6 RPM packages (won't work - too old)
- converted to single frr init script (not per daemon) based on debian init script
- created systemd service file for systemd based systems (which uses init script)
- Various other RPM package fixes for FRR 2.0

* Fri Jan  6 2017 Martin Winter <mwinter@opensourcerouting.org>
- Renamed to frr for FRRouting fork of Quagga

* Thu Feb 11 2016 Paul Jakma <paul@jakma.org>
- remove with_ipv6 conditionals, always build v6
- Fix UTF-8 char in spec changelog
- remove quagga.pam.stack, long deprecated.

* Thu Oct 22 2015 Martin Winter <mwinter@opensourcerouting.org>
- Cleanup configure: remove --enable-ipv6 (default now), --enable-nssa,
    --enable-netlink
- Remove support for old fedora 4/5
- Fix for package nameing
- Fix Weekdays of previous changelogs (bogus dates)
- Add conditional logic to only build tex footnotes with supported texi2html
- Added pimd to files section and fix double listing of /var/lib*/quagga
- Numerous fixes to unify upstart/systemd startup into same spec file
- Only allow use of watchfrr for non-systemd systems. no need with systemd

* Fri Sep  4 2015 Paul Jakma <paul@jakma.org>
- buildreq updates
- add a default define for with_pimd

* Mon Sep 12 2005 Paul Jakma <paul@dishone.st>
- Steal some changes from Fedora spec file:
- Add with_rtadv variable
- Test for groups/users with getent before group/user adding
- Readline need not be an explicit prerequisite
- install-info delete should be postun, not preun

* Wed Jan 12 2005 Andrew J. Schorr <ajschorr@alumni.princeton.edu>
- on package upgrade, implement careful, phased restart logic
- use gcc -rdynamic flag when linking for better backtraces

* Wed Dec 22 2004 Andrew J. Schorr <ajschorr@alumni.princeton.edu>
- daemonv6_list should contain only IPv6 daemons

* Wed Dec 22 2004 Andrew J. Schorr <ajschorr@alumni.princeton.edu>
- watchfrr added
- on upgrade, all daemons should be condrestart'ed
- on removal, all daemons should be stopped

* Mon Nov 08 2004 Paul Jakma <paul@dishone.st>
- Use makeinfo --html to generate quagga.html

* Sun Nov 07 2004 Paul Jakma <paul@dishone.st>
- Fix with_ipv6 set to 0 build

* Sat Oct 23 2004 Paul Jakma <paul@dishone.st>
- Update to 0.97.2

* Sat Oct 23 2004 Andrew J. Schorr <aschorr@telemetry-investments.com>
- Make directories be owned by the packages concerned
- Update logrotate scripts to use correct path to killall and use pid files

* Fri Oct 08 2004 Paul Jakma <paul@dishone.st>
- Update to 0.97.0

* Wed Sep 15 2004 Paul Jakma <paul@dishone.st>
- build snmp support by default
- build irdp support
- build with shared libs
- devel subpackage for archives and headers

* Thu Jan 08 2004 Paul Jakma <paul@dishone.st>
- updated sysconfig files to specify local dir
- added ospf_dump.c crash quick fix patch
- added ospfd persistent interface configuration patch

* Tue Dec 30 2003 Paul Jakma <paul@dishone.st>
- sync to CVS
- integrate RH sysconfig patch to specify daemon options (RH)
- default to have vty listen only to 127.1 (RH)
- add user with fixed UID/GID (RH)
- create user with shell /sbin/nologin rather than /bin/false (RH)
- stop daemons on uninstall (RH)
- delete info file on preun, not postun to avoid deletion on upgrade. (RH)
- isisd added
- cleanup tasks carried out for every daemon

* Sun Nov 2 2003 Paul Jakma <paul@dishone.st>
- Fix -devel package to include all files
- Sync to 0.96.4

* Tue Aug 12 2003 Paul Jakma <paul@dishone.st>
- Renamed to Quagga
- Sync to Quagga release 0.96

* Thu Mar 20 2003 Paul Jakma <paul@dishone.st>
- zebra privileges support

* Tue Mar 18 2003 Paul Jakma <paul@dishone.st>
- Fix mem leak in 'show thread cpu'
- Ralph Keller's OSPF-API
- Amir: Fix configure.ac for net-snmp

* Sat Mar 1 2003 Paul Jakma <paul@dishone.st>
- ospfd IOS prefix to interface matching for 'network' statement
- temporary fix for PtP and IPv6
- sync to zebra.org CVS

* Mon Jan 20 2003 Paul Jakma <paul@dishone.st>
- update to latest cvs
- Yon's "show thread cpu" patch - 17217
- walk up tree - 17218
- ospfd NSSA fixes - 16681
- ospfd nsm fixes - 16824
- ospfd OLSA fixes and new feature - 16823
- KAME and ifindex fixes - 16525
- spec file changes to allow redhat files to be in tree

* Sat Dec 28 2002 Alexander Hoogerhuis <alexh@ihatent.com>
- Added conditionals for building with(out) IPv6, vtysh, RIP, BGP
- Fixed up some build requirements (patch)
- Added conditional build requirements for vtysh / snmp
- Added conditional to files for _bindir depending on vtysh

* Mon Nov 11 2002 Paul Jakma <paulj@alphyra.ie>
- update to latest CVS
- add Greg Troxel's md5 buffer copy/dup fix
- add RIPv1 fix
- add Frank's multicast flag fix

* Wed Oct 09 2002 Paul Jakma <paulj@alphyra.ie>
- update to latest CVS
- timestamped crypt_seqnum patch
- oi->on_write_q fix

* Mon Sep 30 2002 Paul Jakma <paulj@alphyra.ie>
- update to latest CVS
- add vtysh 'write-config (integrated|daemon)' patch
- always 'make rebuild' in vtysh/ to catch new commands

* Fri Sep 13 2002 Paul Jakma <paulj@alphyra.ie>
- update to 0.93b

* Wed Sep 11 2002 Paul Jakma <paulj@alphyra.ie>
- update to latest CVS
- add "/sbin/ip route flush proto zebra" to zebra RH init on startup

* Sat Aug 24 2002 Paul Jakma <paulj@alphyra.ie>
- update to current CVS
- add OSPF point to multipoint patch
- add OSPF bugfixes
- add BGP hash optimisation patch

* Fri Jun 14 2002 Paul Jakma <paulj@alphyra.ie>
- update to 0.93-pre1 / CVS
- add link state detection support
- add generic PtP and RFC3021 support
- various bug fixes

* Thu Aug 09 2001 Elliot Lee <sopwith@redhat.com> 0.91a-6
- Fix bug #51336

* Wed Aug  1 2001 Trond Eivind Glomsrød <teg@redhat.com> 0.91a-5
- Use generic initscript strings instead of initscript specific
  ( "Starting foo: " -> "Starting $prog:" )

* Fri Jul 27 2001 Elliot Lee <sopwith@redhat.com> 0.91a-4
- Bump the release when rebuilding into the dist.

* Tue Feb  6 2001 Tim Powers <timp@redhat.com>
- built for Powertools

* Sun Feb  4 2001 Pekka Savola <pekkas@netcore.fi>
- Hacked up from PLD Linux 0.90-1, Mandrake 0.90-1mdk and one from zebra.org.
- Update to 0.91a
- Very heavy modifications to init.d/*, .spec, pam, i18n, logrotate, etc.
- Should be quite Red Hat'isque now.<|MERGE_RESOLUTION|>--- conflicted
+++ resolved
@@ -665,9 +665,6 @@
 
 
 %changelog
-<<<<<<< HEAD
-* Wed May  8 2019 Martin Winter <mwinter@opensourcerouting.org> - %{version}
-=======
 * Mon Jun 17 2019 David Lamparter <equinox@opensourcerouting.org> - %{version}
 - TBD
 
@@ -680,7 +677,6 @@
 - RFC 8106 (IPv6 RA DNS options)
 
 * Wed May  8 2019 Martin Winter <mwinter@opensourcerouting.org> - 7.0.1
->>>>>>> 23db048e
 - bgp:
 -   Don't send Updates with BGP Max-Prefix Overflow
 -   Make sure `next-hop-self all` backward compatible with force
