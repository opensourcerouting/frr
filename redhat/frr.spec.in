# configure options
#
# Some can be overridden on rpmbuild commandline with:
# rpmbuild --define 'variable value'
#   (use any value, ie 1 for flag "with_XXXX" definitions)
#
# E.g. rpmbuild --define 'release_rev 02' may be useful if building
# rpms again and again on the same day, so the newer rpms can be installed.
# bumping the number each time.

#################### FRRouting (FRR) configure options #####################
# with-feature options
%{!?with_babeld:        %global  with_babeld        1 }
%{!?with_bfdd:          %global  with_bfdd          1 }
%{!?with_bgp_vnc:       %global  with_bgp_vnc       0 }
%{!?with_cumulus:       %global  with_cumulus       0 }
%{!?with_eigrpd:        %global  with_eigrpd        1 }
%{!?with_fpm:           %global  with_fpm           1 }
%{!?with_mgmtd_test_be_client: %global with_mgmtd_test_be_client 0 }
%{!?with_ldpd:          %global  with_ldpd          1 }
%{!?with_multipath:     %global  with_multipath     256 }
%{!?with_nhrpd:         %global  with_nhrpd         1 }
%{!?with_ospfapi:       %global  with_ospfapi       1 }
%{!?with_ospfclient:    %global  with_ospfclient    1 }
%{!?with_pam:           %global  with_pam           0 }
%{!?with_pbrd:          %global  with_pbrd          1 }
%{!?with_pimd:          %global  with_pimd          1 }
%{!?with_pim6d:         %global  with_pim6d         1 }
%{!?with_vrrpd:         %global  with_vrrpd         1 }
%{!?with_rtadv:         %global  with_rtadv         1 }
%{!?with_watchfrr:      %global  with_watchfrr      1 }
%{!?with_pathd:         %global  with_pathd         1 }

# user and group
%{!?frr_user:           %global  frr_user           frr }
%{!?vty_group:          %global  vty_group          frrvty }

# path defines
%define     configdir   %{_sysconfdir}/%{name}
%define     _sbindir    /usr/lib/frr
%define     zeb_src     %{_builddir}/%{name}-%{frrversion}
%define     zeb_rh_src  %{zeb_src}/redhat
%define     zeb_docs    %{zeb_src}/doc
%define     frr_tools   %{zeb_src}/tools

%if 0%{!?_runstatedir:1}
%define _runstatedir %{_localstatedir}/run
%endif

############################################################################

#### Version String tweak
# Remove invalid characters form version string and replace with _
%{expand: %%global rpmversion %(echo '@VERSION@' | tr [:blank:]- _ )}
%define         frrversion   @VERSION@

#### Check for systemd or init.d (upstart)
# Check for init.d (upstart) as used in CentOS 6 or systemd (ie CentOS 7)
%if 0%{?fedora} || 0%{?rhel} >= 7 || 0%{?suse_version} >= 1210
    %global initsystem systemd
%else
%if 0%{?rhel} && 0%{?rhel} < 7
    %global initsystem upstart
%else
    %{expand: %%global initsystem %(if [[ `/sbin/init --version 2> /dev/null` =~ upstart ]]; then echo upstart; elif [[ `readlink -f /sbin/init` = /usr/lib/systemd/systemd ]]; then echo systemd; elif [[ `systemctl` =~ -\.mount ]]; then echo systemd; fi)}
%endif
%endif

# Check for python version - use python2.7 on CentOS 6, otherwise python3
%if 0%{?rhel} && 0%{?rhel} < 7
    %global use_python2 1
%else
    %global use_python2 0
%endif

# If init system is systemd, then always enable watchfrr
%if "%{initsystem}" == "systemd"
    %global with_watchfrr 1
%endif

#### Check for RedHat 6.x or CentOS 6.x - they are too old to support PIM.
####   Always disable it on these old systems unconditionally
#
# if CentOS / RedHat and version < 7, then disable PIMd (too old, won't work)
%if 0%{?rhel} && 0%{?rhel} < 7
    %global  with_pimd  0
    %global  with_pim6d 0
%endif

# misc internal defines
%{!?frr_uid:            %global  frr_uid            92 }
%{!?frr_gid:            %global  frr_gid            92 }
%{!?vty_gid:            %global  vty_gid            85 }

%define daemon_list zebra ripd ospfd bgpd isisd ripngd ospf6d pbrd staticd bfdd fabricd pathd

%if %{with_ldpd}
    %define daemon_ldpd ldpd
%else
    %define daemon_ldpd ""
%endif

%if %{with_pimd}
    %define daemon_pimd pimd
%else
    %define daemon_pimd ""
%endif

%if %{with_pim6d}
    %define daemon_pim6d pim6d
%else
    %define daemon_pim6d ""
%endif

%if %{with_pbrd}
    %define daemon_pbrd pbrd
%else
    %define daemon_pbrd ""
%endif

%if %{with_nhrpd}
    %define daemon_nhrpd nhrpd
%else
    %define daemon_nhrpd ""
%endif

%if %{with_eigrpd}
    %define daemon_eigrpd eigrpd
%else
    %define daemon_eigrpd ""
%endif

%if %{with_babeld}
    %define daemon_babeld babeld
%else
    %define daemon_babeld ""
%endif

%if %{with_vrrpd}
    %define daemon_vrrpd vrrpd
%else
    %define daemon_vrrpd ""
%endif

%if %{with_watchfrr}
    %define daemon_watchfrr watchfrr
%else
    %define daemon_watchfrr ""
%endif

%if %{with_bfdd}
    %define daemon_bfdd bfdd
%else
    %define daemon_bfdd ""
%endif

%if %{with_pathd}
    %define daemon_pathd pathd
%else
    %define daemon_pathd ""
%endif

%define all_daemons %{daemon_list} %{daemon_ldpd} %{daemon_pimd} %{daemon_pim6d} %{daemon_nhrpd} %{daemon_eigrpd} %{daemon_babeld} %{daemon_watchfrr} %{daemon_pbrd} %{daemon_bfdd} %{daemon_vrrpd} %{daemon_pathd}

#release sub-revision (the two digits after the CONFDATE)
%{!?release_rev:        %global  release_rev        01 }

Summary: Routing daemon
Name:           frr
Version:        %{rpmversion}
Release:        %{release_rev}%{?dist}
License:        GPLv2+
Group:          System Environment/Daemons
Source0:        https://github.com/FRRouting/frr/archive/%{name}-%{frrversion}.tar.gz
URL:            https://www.frrouting.org
Requires(pre):  shadow-utils
Requires(preun): info
Requires(post): info
BuildRequires:  bison >= 2.7
BuildRequires:  c-ares-devel
BuildRequires:  flex
BuildRequires:  gcc
BuildRequires:  json-c-devel
BuildRequires:  libcap-devel
BuildRequires:  protobuf-c-devel
BuildRequires:  make
BuildRequires:  ncurses-devel
BuildRequires:  readline-devel
BuildRequires:  texinfo
BuildRequires:  libyang-devel >= 2.1.80
%if 0%{?rhel} && 0%{?rhel} < 7
#python27-devel is available from ius community repo for RedHat/CentOS 6
BuildRequires:  python27-devel
BuildRequires:  python27-sphinx
%else
%if %{use_python2}
BuildRequires:  python-devel >= 2.7
BuildRequires:  python-sphinx
%else
BuildRequires:  python3-devel
BuildRequires:  python3-sphinx
%endif
%endif
%if 0%{?rhel} > 7
#platform-python-devel is needed for /usr/bin/pathfix.py
BuildRequires:  platform-python-devel
%endif
Requires:       initscripts
%if %{with_pam}
BuildRequires:  pam-devel
%endif
%if "%{initsystem}" == "systemd"
BuildRequires:      systemd
BuildRequires:      systemd-devel
Requires(post):     systemd
Requires(preun):    systemd
Requires(postun):   systemd
%else
Requires(post):     chkconfig
Requires(preun):    chkconfig
# Initscripts > 5.60 is required for IPv6 support
Requires(pre):      initscripts >= 5.60
%endif
Provides:           routingdaemon = %{version}-%{release}
Obsoletes:          gated mrt zebra frr-sysvinit
Conflicts:          bird


%description
FRRouting is a free software that manages TCP/IP based routing
protocol. It takes multi-server and multi-thread approach to resolve
the current complexity of the Internet.

FRRouting supports BGP4, OSPFv2, OSPFv3, ISIS, RIP, RIPng, PIM, LDP
NHRP, Babel, PBR, EIGRP and BFD.

FRRouting is a fork of Quagga.


%package contrib
Summary: contrib tools for frr
Group: System Environment/Daemons

%description contrib
Contributed/3rd party tools which may be of use with frr.


%package pythontools
Summary: python tools for frr
%if 0%{?rhel} && 0%{?rhel} < 7
#python27 is available from ius community repo for RedHat/CentOS 6
BuildRequires:  python27
Requires:  python27-ipaddress
%else
%if %{use_python2}
BuildRequires:  python2
Requires:  python2-ipaddress
%else
BuildRequires:  python3
%endif
%endif
Group: System Environment/Daemons

%description pythontools
Contributed python 2.7 tools which may be of use with frr.


%package devel
Summary: Header and object files for frr development
Group: System Environment/Daemons
Requires: %{name} = %{version}-%{release}

%description devel
The frr-devel package contains the header and object files necessary for
developing OSPF-API and frr applications.


%package rpki-rtrlib
Summary: BGP RPKI support (rtrlib)
Group: System Environment/Daemons
BuildRequires:  librtr-devel >= 0.8
Requires: %{name} = %{version}-%{release}

%description rpki-rtrlib
Adds RPKI support to FRR's bgpd, allowing validation of BGP routes
against cryptographic information stored in WHOIS databases.  This is
used to prevent hijacking of networks on the wider internet.  It is only
relevant to internet service providers using their own autonomous system
number.


%package snmp
Summary: SNMP support
Group: System Environment/Daemons
BuildRequires: net-snmp-devel
Requires: %{name} = %{version}-%{release}

%description snmp
Adds SNMP support to FRR's daemons by attaching to net-snmp's snmpd
through the AgentX protocol.  Provides read-only access to current
routing state through standard SNMP MIBs.


%prep
%setup -q -n frr-%{frrversion}


%build

# For standard gcc verbosity, uncomment these lines:
#CFLAGS="%{optflags} -Wall -Wsign-compare -Wpointer-arith"
#CFLAGS="${CFLAGS} -Wbad-function-cast -Wwrite-strings"

# For ultra gcc verbosity, uncomment these lines also:
#CFLAGS="${CFLAGS} -W -Wcast-qual -Wstrict-prototypes"
#CFLAGS="${CFLAGS} -Wmissing-declarations -Wmissing-noreturn"
#CFLAGS="${CFLAGS} -Wmissing-format-attribute -Wunreachable-code"
#CFLAGS="${CFLAGS} -Wpacked -Wpadded"

%configure \
    --sbindir=%{_sbindir} \
    --sysconfdir=%{_sysconfdir} \
    --localstatedir=%{_localstatedir} \
    --disable-static \
    --disable-werror \
%if %{with_mgmtd_test_be_client}
    --enable-mgmtd-test-be-client \
%endif
%if %{with_multipath}
    --enable-multipath=%{with_multipath} \
%endif
    --enable-vtysh \
%if %{with_ospfclient}
    --enable-ospfclient \
%else
    --disable-ospfclient\
%endif
%if %{with_ospfapi}
    --enable-ospfapi \
%else
    --disable-ospfapi \
%endif
%if %{with_rtadv}
    --enable-rtadv \
%else
    --disable-rtadv \
%endif
%if %{with_ldpd}
    --enable-ldpd \
%else
    --disable-ldpd \
%endif
%if %{with_pimd}
    --enable-pimd \
%else
    --disable-pimd \
%endif
%if %{with_pim6d}
    --enable-pim6d \
%else
    --disable-pim6d \
%endif
%if %{with_pbrd}
    --enable-pbrd \
%else
    --disable-pbrd \
%endif
%if %{with_nhrpd}
    --enable-nhrpd \
%else
    --disable-nhrpd \
%endif
%if %{with_eigrpd}
    --enable-eigrpd \
%else
    --disable-eigrpd \
%endif
%if %{with_babeld}
    --enable-babeld \
%else
    --disable-babeld \
%endif
%if %{with_vrrpd}
	--enable-vrrpd \
%else
	--disable-vrrpd \
%endif
%if %{with_pam}
    --with-libpam \
%endif
%if 0%{?frr_user:1}
    --enable-user=%{frr_user} \
    --enable-group=%{frr_user} \
%endif
%if 0%{?vty_group:1}
    --enable-vty-group=%{vty_group} \
%endif
%if %{with_fpm}
    --enable-fpm \
%else
    --disable-fpm \
%endif
%if %{with_watchfrr}
    --enable-watchfrr \
%else
    --disable-watchfrr \
%endif
%if %{with_cumulus}
    --enable-cumulus \
%endif
%if %{with_bgp_vnc}
    --enable-bgp-vnc \
%else
    --disable-bgp-vnc \
%endif
    --enable-isisd \
    --enable-rpki \
%if %{with_bfdd}
    --enable-bfdd \
%else
    --disable-bfdd \
%endif
%if %{with_pathd}
    --enable-pathd \
%else
    --disable-pathd \
%endif
    --enable-snmp
    # end

make %{?_smp_mflags} MAKEINFO="makeinfo --no-split"

%if %{use_python2}
# Change frr-reload.py to use python2.7
sed -e '1c #!/usr/bin/python2.7' -i %{zeb_src}/tools/frr-reload.py
sed -e '1c #!/usr/bin/python2.7' -i %{zeb_src}/tools/generate_support_bundle.py
%else
# Change frr-reload.py to use python3
sed -e '1c #!/usr/bin/python3' -i %{zeb_src}/tools/frr-reload.py
sed -e '1c #!/usr/bin/python3' -i %{zeb_src}/tools/generate_support_bundle.py
%endif

pushd doc
make info
popd


%install
mkdir -p %{buildroot}%{_sysconfdir}/{frr,sysconfig,logrotate.d,pam.d,default} \
         %{buildroot}%{_infodir}
mkdir -m 0755 -p %{buildroot}%{_localstatedir}/log/frr
make DESTDIR=%{buildroot} INSTALL="install -p" CP="cp -p" install

# Remove this file, as it is uninstalled and causes errors when building on RH9
rm -rf %{buildroot}/usr/share/info/dir

# Remove debian init script if it was installed
rm -f %{buildroot}%{_sbindir}/frr

# kill bogus libtool files
rm -vf %{buildroot}%{_libdir}/frr/modules/*.la
rm -vf %{buildroot}%{_libdir}/*.la
rm -vf %{buildroot}%{_libdir}/frr/libyang_plugins/*.la

# install /etc sources
%if "%{initsystem}" == "systemd"
mkdir -p %{buildroot}%{_unitdir}
install -m644 %{zeb_src}/tools/frr.service %{buildroot}%{_unitdir}/frr.service
%else
mkdir -p %{buildroot}%{_initddir}
ln -s %{_sbindir}/frrinit.sh %{buildroot}%{_initddir}/frr
%endif

install %{zeb_src}/tools/etc/frr/daemons %{buildroot}%{_sysconfdir}/frr
install %{zeb_src}/tools/etc/frr/frr.conf %{buildroot}%{_sysconfdir}/frr/frr.conf.template
install -m644 %{zeb_rh_src}/frr.pam %{buildroot}%{_sysconfdir}/pam.d/frr
install -m644 %{zeb_src}/tools/etc/logrotate.d/frr %{buildroot}%{_sysconfdir}/logrotate.d/frr
install -d -m750 %{buildroot}%{_runstatedir}/frr

%if 0%{?rhel} > 7 || 0%{?fedora} > 29
# avoid `ERROR: ambiguous python shebang in` errors
pathfix.py -pni "%{__python3} %{py3_shbang_opts}" %{buildroot}/usr/lib/frr/*.py
%py_byte_compile %{__python3} %{buildroot}/usr/lib/frr/*.py
%else
# remove ospfclient.py (if present) as it requires > python36
rm -f %{buildroot}%{_sbindir}/ospfclient.py
%endif

%pre
# add vty_group
%if 0%{?vty_group:1}
    getent group %{vty_group} >/dev/null || groupadd -r -g %{vty_gid} %{vty_group}
%endif

# add frr user and group
%if 0%{?frr_user:1}
    # Ensure that frr_gid gets correctly allocated
    getent group %{frr_user} >/dev/null || groupadd -g %{frr_gid} %{frr_user}
    getent passwd %{frr_user} >/dev/null || \
    useradd -r -u %{frr_uid} -g %{frr_user} \
        -s /sbin/nologin -c "FRRouting suite" \
        -d %{_runstatedir}/frr %{frr_user}

    %if 0%{?vty_group:1}
        usermod -a -G %{vty_group} %{frr_user}
    %endif
%endif
exit 0


%post
# zebra_spec_add_service <service name> <port/proto> <comment>
# e.g. zebra_spec_add_service zebrasrv 2600/tcp "zebra service"

zebra_spec_add_service ()
{
    # Add port /etc/services entry if it isn't already there
    if [ -f %{_sysconfdir}/services ] && \
        ! %__sed -e 's/#.*$//' %{_sysconfdir}/services 2>/dev/null | %__grep -wq $1 ; then
        echo "$1        $2          # $3"  >> %{_sysconfdir}/services
    fi
}

zebra_spec_add_service zebrasrv 2600/tcp "zebra service"
zebra_spec_add_service zebra    2601/tcp "zebra vty"
zebra_spec_add_service staticd  2616/tcp "staticd vty"
zebra_spec_add_service ripd     2602/tcp "RIPd vty"
zebra_spec_add_service ripngd   2603/tcp "RIPngd vty"
zebra_spec_add_service ospfd    2604/tcp "OSPFd vty"
zebra_spec_add_service bgpd     2605/tcp "BGPd vty"
zebra_spec_add_service ospf6d   2606/tcp "OSPF6d vty"
zebra_spec_add_service isisd    2608/tcp "ISISd vty"
%if %{with_ospfapi}
    zebra_spec_add_service ospfapi  2607/tcp "OSPF-API"
%endif
%if %{with_babeld}
    zebra_spec_add_service babeld   2609/tcp "BABELd vty"
%endif
%if %{with_nhrpd}
    zebra_spec_add_service nhrpd    2610/tcp "NHRPd vty"
%endif
%if %{with_pimd}
    zebra_spec_add_service pimd     2611/tcp "PIMd vty"
%endif
%if %{with_pbrd}
    zebra_spec_add_service pbrd     2615/tcp "PBRd vty"
%endif
%if %{with_ldpd}
    zebra_spec_add_service ldpd     2612/tcp "LDPd vty"
%endif
%if %{with_eigrpd}
    zebra_spec_add_service eigrpd   2613/tcp "EIGRPd vty"
%endif
%if %{with_bfdd}
    zebra_spec_add_service bfdd     2617/tcp "BFDd vty"
%endif
zebra_spec_add_service fabricd	2618/tcp "Fabricd vty"
%if %{with_vrrpd}
    zebra_spec_add_service vrrpd    2619/tcp "VRRPd vty"
%endif
%if %{with_pathd}
    zebra_spec_add_service pathd    2620/tcp "Pathd vty"
%endif

%if "%{initsystem}" == "systemd"
    for daemon in %all_daemons ; do
        %systemd_post frr.service
    done
%else
    /sbin/chkconfig --add frr
%endif

# Fix bad path in previous config files
#  Config files won't get replaced by default, so we do this ugly hack to fix it
%__sed -i 's|watchfrr_options=|#watchfrr_options=|g' %{configdir}/daemons 2> /dev/null || true

# With systemd, watchfrr is mandatory. Fix config to make sure it's enabled if
# we install or upgrade to a frr built with systemd
%if "%{initsystem}" == "systemd"
    %__sed -i 's|watchfrr_enable=no|watchfrr_enable=yes|g' %{configdir}/daemons 2> /dev/null || true
%endif

/sbin/install-info %{_infodir}/frr.info.gz %{_infodir}/dir

# Create dummy config file if they don't exist so basic functions can be used.
if [ ! -e %{configdir}/frr.conf ] && [ ! -e %{configdir}/zebra.conf ]; then
    # No frr.conf and per daemon configs exist
    mv %{configdir}/frr.conf.template %{configdir}/frr.conf
%if 0%{?frr_user:1}
    chown %{frr_user}:%{frr_user} %{configdir}/frr.conf
%endif
    chmod 640 %{configdir}/frr.conf
fi
%if 0%{?frr_user:1}
    chown %{frr_user}:%{frr_user} %{configdir}/daemons
%endif

%if %{with_watchfrr}
    # No config for watchfrr - this is part of /etc/sysconfig/frr
    rm -f %{configdir}/watchfrr.*
%endif

if [ ! -e %{configdir}/vtysh.conf ]; then
    touch %{configdir}/vtysh.conf
    chmod 640 %{configdir}/vtysh.conf
%if 0%{?frr_user:1}
    %if 0%{?vty_group:1}
        chown %{frr_user}:%{vty_group} %{configdir}/vtysh.conf*
    %endif
%endif
fi


%postun
if [ "$1" -ge 1 ]; then
    #
    # Upgrade from older version
    #
    %if "%{initsystem}" == "systemd"
        ##
        ## Systemd Version
        ##
        %systemd_postun_with_restart frr.service
    %else
        ##
        ## init.d Version
        ##
        service frr restart >/dev/null 2>&1
    %endif
    :
fi


%preun
%if "%{initsystem}" == "systemd"
    ##
    ## Systemd Version
    ##
    if [ $1 -eq 0 ] ; then
        %systemd_preun frr.service
    fi
%else
    ##
    ## init.d Version
    ##
    if [ $1 -eq 0 ] ; then
        service frr stop  >/dev/null 2>&1
        /sbin/chkconfig --del frr
    fi
%endif
/sbin/install-info --delete %{_infodir}/frr.info.gz %{_infodir}/dir


%files
%doc COPYING
%doc doc/mpls
%doc README.md
/usr/share/yang/*.yang
%if 0%{?frr_user:1}
    %dir %attr(751,%{frr_user},%{frr_user}) %{configdir}
    %dir %attr(755,%{frr_user},%{frr_user}) %{_localstatedir}/log/frr
    %dir %attr(751,%{frr_user},%{frr_user}) %{_runstatedir}/frr
%else
    %dir %attr(750,root,root) %{configdir}
    %dir %attr(755,root,root) %{_localstatedir}/log/frr
    %dir %attr(750,root,root) %{_runstatedir}/frr
%endif
%{_infodir}/frr.info.gz
%{_mandir}/man*/*
%{_sbindir}/zebra
%{_sbindir}/staticd
%{_sbindir}/ospfd
%{_sbindir}/ripd
%{_sbindir}/bgpd
%{_sbindir}/mgmtd
%if %{with_mgmtd_test_be_client}
    %{_sbindir}/mgmtd_testc
%endif
%exclude %{_sbindir}/ssd
%if %{with_watchfrr}
    %{_sbindir}/watchfrr
%endif
%{_sbindir}/ripngd
%{_sbindir}/ospf6d
%if %{with_pimd}
    %{_sbindir}/pimd
%endif
%if %{with_pim6d}
    %{_sbindir}/pim6d
%endif
%if %{with_pbrd}
    %{_sbindir}/pbrd
%endif
%if %{with_vrrpd}
    %{_sbindir}/vrrpd
%endif
%{_sbindir}/isisd
%{_sbindir}/fabricd
%if %{with_ldpd}
    %{_sbindir}/ldpd
%endif
%if %{with_eigrpd}
    %{_sbindir}/eigrpd
%endif
%if %{with_nhrpd}
    %{_sbindir}/nhrpd
%endif
%if %{with_babeld}
    %{_sbindir}/babeld
%endif
%if %{with_bfdd}
    %{_sbindir}/bfdd
%endif
%if %{with_pathd}
    %{_sbindir}/pathd
    %{_libdir}/frr/modules/pathd_pcep.so
%endif
%{_libdir}/libfrr.so*
%{_libdir}/libfrrcares*
%{_libdir}/libfrrospf*
%if %{with_fpm}
    %{_libdir}/frr/modules/zebra_fpm.so
%endif
%{_libdir}/frr/modules/zebra_cumulus_mlag.so
%{_libdir}/frr/modules/dplane_fpm_nl.so
%{_libdir}/frr/modules/bgpd_bmp.so
%{_libdir}/libfrr_pb.so*
%{_libdir}/libfrrfpm_pb.so*
%{_libdir}/libmgmt_be_nb.so*
%{_bindir}/*
%config(noreplace) %{configdir}/[!v]*.conf*
%config(noreplace) %attr(750,%{frr_user},%{frr_user}) %{configdir}/daemons
%if "%{initsystem}" == "systemd"
    %{_unitdir}/frr.service
%else
    %{_initddir}/frr
%endif
%config(noreplace) %{_sysconfdir}/pam.d/frr
%config(noreplace) %{_sysconfdir}/logrotate.d/frr
%{_sbindir}/frr-reload
%{_sbindir}/frrcommon.sh
%{_sbindir}/frrinit.sh
%{_sbindir}/watchfrr.sh


%files contrib
%doc tools

%files pythontools
%{_sbindir}/generate_support_bundle.py
%{_sbindir}/frr-reload.py
%{_sbindir}/frr_babeltrace.py
%if %{with_ospfclient} && (0%{?rhel} > 7 || 0%{?fedora} > 29)
%{_sbindir}/ospfclient.py
%endif
%if 0%{?rhel} > 7 || 0%{?fedora} > 29
%{_sbindir}/__pycache__/*
%else
%{_sbindir}/generate_support_bundle.pyc
%{_sbindir}/generate_support_bundle.pyo
%{_sbindir}/frr-reload.pyc
%{_sbindir}/frr-reload.pyo
%{_sbindir}/frr_babeltrace.pyc
%{_sbindir}/frr_babeltrace.pyo
%endif


%post rpki-rtrlib
# add rpki module to daemons
sed -i -e 's/^\(bgpd_options=\)\(.*\)\(".*\)/\1\2 -M rpki\3/' %{_sysconfdir}/frr/daemons

%postun rpki-rtrlib
# remove rpki module from daemons
sed -i 's/ -M rpki//' %{_sysconfdir}/frr/daemons

%files rpki-rtrlib
%{_libdir}/frr/modules/bgpd_rpki.so


%files snmp
%{_libdir}/libfrrsnmp.so*
%{_libdir}/frr/modules/*snmp.so


%files devel
%{_libdir}/lib*.so
%dir %{_includedir}/%{name}
%{_includedir}/%{name}/*.h
%dir %{_includedir}/%{name}/ospfd
%{_includedir}/%{name}/ospfd/*.h
%if %{with_bfdd}
    %dir %{_includedir}/%{name}/bfdd
    %{_includedir}/%{name}/bfdd/bfddp_packet.h
%endif
%if %{with_ospfapi}
    %dir %{_includedir}/%{name}/ospfapi
    %{_includedir}/%{name}/ospfapi/*.h
%endif
%if %{with_eigrpd}
    %dir %{_includedir}/%{name}/eigrpd
    %{_includedir}/%{name}/eigrpd/*.h
%endif


%changelog

<<<<<<< HEAD
* Thu Jun 15 2023 Martin Winter <mwinter@opensourcerouting.org> - %{version}

* Thu Jun 15 2023 Jafar Al-Gharaibeh <jafar@atcorp.com> - 8.5.2
- Bug fixes:
- bfdd
-    Fix malformed session with vrf
-    Remove redundant nb destroy callbacks
- bgpd
-    Ensure stream received has enough data
-    Fix bgpd core when unintern attr
-    Fix the json output of show bgp all json to be in a valid format
-    Make sure aigp attribute is non-transitive
-    Using no pretty json output for l2vpn-evpn routes
- lib
-    Fix memory leak in in link state
-    Fix vtysh core when handling questionmark
-    Link state memory corruption
- ospfd
-    Fix interface param type update
-    Fix memory leaks w/ `show ip ospf int x json` commands
-    Ospf opaque lsa stale processing fix and topotests.
-    Respect loopback's cost that is set and set loopback costs to 0
- pim6d
-    Fix crash in ipv6 pim command

- pimd
-    Pim not sending register packets after changing from non dr to dr

-tools
-    Fix list value remove in frr-reload

- vtysh
-    Give actual pam error messages

- zebra
-    Evpn handle del event for dup detected mac
-    Fix dp_out_queued counter to actually reflect real life
-    Fix evpn dup detected local mac del event
-    Reduce creation and fix memory leak of frrscripting pointers
-    Unlock the route node when sending route notifications

* Thu Apr 20 2023 Jafar Al-Gharaibeh <jafar@atcorp.com> - 8.5.1
- Bug fixes:
- bgpd
-    Aggregate-address memory leak fix
-    Bmp fix peer-up ports byte order
-    Check 7 bytes for long-lived graceful-restart capability
-    Copy the password from the previous peer on peer_xfer_config()
-    Do not allow a `no router bgp xxx` when autoimport is happening
-    Do not allow l3vni changes when shutting down
-    Do not announce routes immediatelly on filter updates
-    Do not call bgp_soft_reconfig_in() twice in a row on policy change
-    Evpn-mh esi not active suppress ead-es route
-    Fix crash for `show bgp ... neighbor received-routes detail|prefix`
-    Fix debug output for route-map names when using a unsuppress-map
-    Fix ecommunity parsing for as4
-    Fix for ain->attr corruption during path update
-    Increase buffer size used for dumping bgp to mrt files
-    Limit flowspec to no attribute means a implicit withdrawal
-    Prevent null pointer deref when outputting data
- lib
-    Fix clear route-map cmd using defpy
-    Fix link state memory leak
-    On bfd peer shutdown actually stop event
- ospfd
-    Cleanup some memory leaks on shutdown in ospf_apiserver.c
-    Fix for vitual-link crash in signal handler
-    Fix ospf_lsa memory leak
-    Fix ospf_ti_lfa drop of an entire table
-    Fix summary origination after range configuration
-    Free up q_space in early return path
-    Log adjacency changes with neighbor ip in addition to neighbor id
- pbrd
-    Fix mismatching in match src-dst
- pim6d
-    Fixing mroutes not created after disabling and enabling pimv6.
- pimd
-    Fix use after free issue for ifp's moving vrfs
-    In_multicast needs host order
-    Process no-forward bsm packet
- ripd
-    Fix malformed route-map
-    Fix memory leak for ripd's route-map
- staticd
-    Tell bfd that we are shutting down
- tools
-    Fix missing remote-as configuration when reload
-    Frr-reload fix list value not present
-    Make check flag really work for reload
-    Set correct directory of vtysh for frr-reload.py
- zebra
-    Add link_nsid to zebra interface
-    Cleanup ctx leak on shutdown and turn off event
-    Evpn mh sync mac install as inactive
-    Fix for heap-use-after-free in evpn
-    Fix race during shutdown
-    Install directly connected route after interface flap
=======
* Mon Apr 08 2024 Jafar Al-Gharaibeh <jafar@atcorp.com> - %{version}

* Mon Apr 08 2024 Jafar Al-Gharaibeh <jafar@atcorp.com> - 10.0
- Major highlights:
-   Introduce local host routes
-   Require libyang 2.1.128
-   Add suport to configire a log file per daemon
-   BGP BMP Loc-RIB (RFC9069) support
-   eBGP-OAD (One Administrative Domain) support
-   BGP RPKI VRF support
-   BGP SNMP traps for BGP4-MIBV2
-   Management (mgmtd) daemon "replace" operation support
-   BGP dynamic capabilities for addpath, fqdn, orf capabilities
-   SRv6 encapsulation source address feature
-   OSPFv3 Point-To-Multipoint mode

* Mon Oct 09 2023 Donatas Abraitis <donatas@opensourcerouting.org> - 9.1
- Major highlights:
-   OSPFv2 HMAC-SHA Cryptographic Authentication
-   BGP MAC-VRF Site-Of-Origin support
-   BGP Dynamic capability support
-   IS-IS SRv6 uSID support (RFC 9352)
-   Change next-hop resolution via the default route for a traditional profile
-   Add support for VLAN, ECN, DSCP mangling/filtering
-   Zebra support for route replace semantics in FPM
-   New command for BGP `neighbor x addpath-tx-best-selected`
-   New command for BGP `mpls bgp l3vpn-multi-domain-switching`
-   A couple more new BGP route-map commands for as-path, communities manipulation

* Tue Jun 06 2023 Jafar Al-Gharaibeh <jafar@atcorp.com> - 9.0
- Major highlights:
-   Centralized Management Daemon (mgmtd)
-   Switched to libyang minimum version 2.1.80
-   Memory footprint for BGP reduced drastically
-   Add BGP `neighbor path-attribute treat-as-withdraw` command
-   Add BGP ASN dot notation support (RFC 5396)
-   Add BGP Software Version capability
-   Allow BGP peering via 127.0.0.0/8
-   Deprecate BGP `internet` community - this is the Cisco-specific community, which is never been RFC-defined and confusing
-   Implement `match source-protocol` for BGP route maps
-   Implement BGP Node Target extended communities (draft-ietf-idr-node-target-ext-comm)
-   Implement Flex-Algo for SR-MPLS (RFC 9350)
-   Add support for IS-IS `advertise-passive-only`
-   Add IS-IS `affinity-map` support
-   Add the `graceful-restart hello-delay` OSPFv2/OSPFv3 command
-   Add the `ipv6 mld join` PIMv6 command
-   Add `allow-ecmp x` RIP/RIPng command
-   Add BFD support for RIP
- For a full list of new features and bug fixes, please refer to:
-   https://frrouting.org/release/
>>>>>>> 03a143cd

* Fri Mar 10 2023 Jafar Al-Gharaibeh <jafar@atcorp.com> - 8.5
- Major Highlights:
-   Add support for per-VRF SRv6 SID
-   Add BGP labeled-unicast Add-Path functionality
-   Implementation of SNMP BGP4v2-MIB (IPv6 support) for better network management and monitoring
-   Add BGP new command neighbor path-attribute discard
-   Add BGP new command neighbor path-attribute treat-as-withdraw
-   Implement L3 route-target auto/wildcard configuration
-   Implement BGP ACCEPT_OWN Community Attribute (rfc7611)
-   Implement The Accumulated IGP Metric Attribute for BGP (rfc7311)
-   Implement graceful-shutdown command per neighbor
-   Add BGP new command to configure TCP keepalives for a peer bgp tcp-keepalive
-   Traffic control (TC) ZAPI implementation
-   SRv6 uSID (microSID) implementation
-   Start deprecating start-shell, ssh, and telnet commands due to security reasons
-   Add VRRPv3 an ability to disable IPv4 pseudo-header checksum
-   BFD integration for static routes
-   Allow protocols to configure BFD sessions with automatic source selection
-   Allow zero-length opaque LSAs for OSPF (rfc5250)
-   Add ISIS new command set-overload-bit on-startup
-   PIMv6 BSM support
- For a full list of new features and bug fixes, please refer to:
-   https://frrouting.org/release/

* Tue Nov 01 2022 Jafar Al-Gharaibeh <jafar@atcorp.com> - 8.4
- New BGP command (neighbor PEER soo) to configure SoO to prevent routing loops and suboptimal routing on dual-homed sites.
- Command debug bgp allow-martian replaced to bgp allow-martian-nexthop because previously we allowed using martian next-hops when debug is turned on.
- Implement BGP Prefix Origin Validation State Extended Community rfc8097
- Implement Route Leak Prevention and Detection Using Roles in UPDATE and OPEN Messages rfc9234
- BMP L3VPN support
- PIMv6 support
- MLD support
- New command to enable using reserved IPv4 ranges as normal addresses for BGP next-hops, interface addresses, etc.
- For a full list of bug fixes, please refer to https://frrouting.org/release/

* Wed Jul 13 2022 Jafar Al-Gharaibeh <jafar@atcorp.com> - 8.3
- General:
-    Add camelcase json keys in addition to pascalcase (Wrong JSON keys will be depracated)
-    Fix corruption when route-map delete/add sequence happens (fast re-add)
-    Reworked gRPC
-    RFC5424 & journald extended syslog target
- bfdd:
-    Fix broken FSM in active/passive modes
- bgpd:
-    Fix crash due to community aliases size
-    Notification Message Support for BGP Graceful Restart (rfc8538)
-    BGP Cease Notification Subcode For BFD
-    Send Hold Timer for BGP (own implementation without an additional knob)
-    New `set as-path replace` command for BGP route-map
-    New `match peer` command for BGP route-map
-    New `ead-es-frag evi-limit` command for EVPN
-    New `match evpn route-type` command for EVPN route-map to match Type-1/Type-4
-    JSON outputs for all RPKI show commands
-    Set attributes via route-map for BGP conditional advertisements
-    Pass non-transitive extended communities between RS and RS-clients
-    Send MED attribute when aggregate prefix is created
-    Fix aspath memory leak in aggr_suppress_map_test
-    Fix crash for `show ip bgp vrf all all neighbors 192.168.0.1 ...`
-    Fix crash for `show ip bgp vrf all all`
-    Fix memory leak for BGP Community Alias in CLI
-    Fix memory leak when setting BGP community at egress
-    Fix memory leak when setting BGP large-community at egress
-    Fix SR color nexthop processing in BGP
-    Fix setting local-preference in route-map using +/-
-    Fix crash using Lua and route-map to set attributes via scripts
-    Fix crash when issuing various forms of `bgp no-rib`
- isisd:
-    JSON output for show summary command
-    Fix crash when MTU mismatch occurs
-    Fix crash with xfrm interface type
-    Fix infinite loop when parsing LSPs
-    Fix router capability TLV parsing issues
- vtysh:
-    New `show thread timers` command
- ospfd6:
-    Add LSA statistics to LSA database
-    Add LSA stats to `show area json` output
-    Show time left in hello timer for `show ipv6 ospf6 int`
-    Restart SPF when distance is updated
-    Support keychain for ospf6 authentication
- ospfd:
-    New `show ip ospf reachable-routers` command
-    Restart SPF when distance is updated
-    Use consistent JSON keys for `show ip ospf neighbor` and detail version
- pimd:
-    Add additional IGMP stats
-    Add IGMP join sent/failed statistics
-    Add IGMP total groups and total source groups to statistics
-    New `debug igmp trace detail` command
-    New `ip pim passive` command
-    JSON support added for command `show ip igmp sources`
-    Allow the LPM match work properly with prefix lists and normal RPs
-    Do not allow 224.0.0.0/24 range in IGMP join
-    Fix IGMP packet/query check
-    Handle PIM join/prune receive flow for IPv6
-    Handle receive of (*,G) register stop with source address as 0
-    Handle of exclude mode IGMPv3 report messages for SSM-aware group
-    Handle of IGMPv2 report message for SSM-aware group range
-    Send immediate join with possible sg rpt prune bit set
-    Show group-type under `show ip pim rp-info`
-    Show total received messages IGMP stats
- staticd:
-    Capture zebra advertised ECMP limit
-    Do not register existing nexthop to Zebra
-    Reject route config with too many nexthops
-    Track nexthops per-safi
- watchfrr:
-    Add some more information to `show watchfrr`
-    Send operational state to systemd
- zebra:
-    Add ability to know when FRR is not ASIC offloaded
-    Add command for setting protodown bit
-    Add dplane type for netconf data
-    Add ECMP supported to `show zebra`
-    Add EVPN status to `show zebra`
-    Add if v4/v6 forwarding is turned on/off to `show zebra`
-    Add initial zebra tracepoint support
-    Add kernel nexthop group support to `show zebra`
-    Add knowledge about ra and rfc 5549 to `show zebra`
-    Add mpls status to `show zebra`
-    Add netlink debug dump for netconf messages
-    Add netlink debugs for ip rules
-    Add OS and version to `show zebra`
-    Add support for end.dt4
-    Add to `show zebra` the type of vrf devices being used
-    Allow *BSD to specify a receive buffer size
-    Allow multiple connected routes to be choosen for kernel routes
-    Allow system routes to recurse through themselves
-    Do not send RAs w/o link-local v6 or on bridge-ports
-    Evpn disable remove l2vni from l3vni list
-    Evpn-mh bonds protodown check for set
-    Evpn-mh use protodown update reason api
-    Fix cleanup of meta queues on vrf disable
-    Fix crash in evpn neigh cleanup all
-    Fix missing delete vtep during vni transition
-    Fix missing vrf change of l2vni on vxlan interface
-    Fix rtadv startup when config read in is before interface up
-    Fix use after deletion event in FreeBSD
-    Fix v6 route replace failure turned into success
-    Get zebra graceful restart working when restarting on *BSD
-    Handle FreeBSD routing socket enobufs
-    Handle protodown netlink for vxlan device
-    Include mpls enabled status in interface output
-    Include old reason in evpn-mh bond update
-    Keep the interface flags safe on multiple ioctl calls
-    Let /32 host route with same ip cross vrf
-    Make router advertisement warnings show up once every 6 hours
-    Prevent crash if zebra_route_all is used for a route type
-    Prevent installation of connected multiple times
-    Protodown-up event trigger interface up
-    Register nht nexthops with proper safi
-    Update advertise-svi-ip macips w/ new mac
-    When handling unprocessed messages from kernel print usable string
-    New `show ip nht mrib` command
-    Handle ENOBUFS errors for FreeBSD

* Tue Mar  1 2022 Jafar Al-Gharaibeh <jafar@atcorp.com> - 8.2
- The FRRouting community would like to announce FRR Release 8.2.
- This release consists of just over 800 commits from 62 authors.
- Selected features and bug fixes are listed below.
- babeld:
-    Fix the checks for truncated packets
- bfdd:
-    Correct one spelling error of comment
-    Fix detection timeout update
-    Fix possibly wrong counter of control packets
- bgpd:
-    Add "json" option to a few more show commands
-    Add 'show bgp <afi> <safi> json detail' header data
-    Add a 6 hour warning to missing policy
-    Add an ability to match ipv6 next-hop by prefix-list
-    Add autocomplete for access-list under bmp node
-    Add autocomplete for as-path filters
-    Add autocomplete for set/match community/large/ext lists
-    Add long-lived graceful restart capability
-    Add peer-groups to neighbor autocomplete
-    Adjust symbolic names for cease notifications according to rfc4486
-    Deprecate dpa, advertiser and rcid_path path attributes
-    Extended bgp administrative shutdown communication
-    Fix crash when using "show bgp vrf all"
-    Fix inconsistency of match ip/ipv6 next-hop commands
-    Fix missing name of default vrf
-    Handle TCP connection errors with connection callbacks for RPKI
-    Implement llgr helper mode
-    Implement rfc9072
-    Support redirect import more than one route-target ipv6
- docker:
-    Update alpine build enable set own version
- isisd:
-    Add link state traffic engineering support
-    Fix router capability tlv parsing issues
-    Fix running-config for fast-reroute
-    Make isis work with default vrf name different than 'default'
- ospf6d
-    Add missing vrf parameter to "clear ipv6 ospf6 interface"
-    Add prompt for commands with non-exist vrf
-    Add support for nssa type-7 address ranges
-    Add the ability of specifying router-id/area-id in no debug ospf6
-    Do not originate type-4 lsa when nssa
-    Do not send type-5 into stub area
-    Fix ecmp inter-area route nexthop update
-    Fix memory leak for `show ipv6 ospf6 zebra json`
- ospfd
-    Fix wrong comparison of routemap name
-    Fix crash on "ospf send-extra-data zebra"
-    Fix incorrect detection of topology changes in helper mode
-    Fix loss of mixed form in "range" command
-    Fix no-form of "graceful-restart" command
-    Fix summary-address deletion
-    Fix wrong parsing of te subtlv
- pbrd
-    Add vlan actions to vty
-    Pbr route maps get addr family of nhgs
-    Protect from a possible null dereference
- pimd
-    Do not allow 224.0.0.0/24 range in igmp join
-    Fix igmp user config
-    Fix msdp mesh grp with wildcard member addr
-    Fix stale forwarding entries left around after join goes away
-    Fix FRR drops IGMP packets for TOS value other than 0XC0
- redhat
-    Check if frr.conf already exists
-    Logrotate file has typo for staticd
- ripd
-    Fix packet send for non primary addresses
- vtysh
-    Add missing rpki node when showing config
-    Improve startup time by ca. ×6
-    remove `address-family evpn`
- watchfrr
-    Allow an integrated config to work within a namespace
- zebra
-    Add optional nhg id output to `show ip ro`
-    Add resolver flag for nexthop in json
-    Add support for json output in srv6 locator detail command
-    Don't lose next hop weights while exporting via fpm
-    Fix buffer overflow
-    Fix netns deletion
-    Fix route-map application when when using vrfs

* Tue Nov  2 2021 Jafar Al-Gharaibeh <jafar@atcorp.com> - 8.1
-    FRR 8.1 brings a long list of enhancements and fixes with 1200 commits from
-    75 developers. Thanks to all contributers.
- New Features:
-    Lua hooks are now feature complete, with one hook available for use (http://docs.frrouting.org/en/latest/scripting.html)
-    Improvements to SRv6 (Segment Routing over IPv6) (http://docs.frrouting.org/en/latest/zebra.html#segment-routing-ipv6)
-    Improvements to Prefix-SID (Type 5)
-    EVPN route type-5 gateway IP overlay Index (http://docs.frrouting.org/en/latest/bgp.html#evpn-overlay-index-gateway-ip)
-    OSPFv3 NSSA and NSSA totally stub areas (http://docs.frrouting.org/en/latest/ospf6d.html#ospf6-area)
-    OSPFv3 ASBR summarization (http://docs.frrouting.org/en/latest/ospf6d.html#asbr-summarisation-support-in-ospfv3)
-    OSPFv3 Graceful Restart (http://docs.frrouting.org/en/latest/ospf6d.html#graceful-restart)
-    OSPFv2 Graceful Restart (restarting mode added, helper was already implemented) (http://docs.frrouting.org/en/latest/ospfd.html#graceful-restart)
- Behavior Changes
-    Every node in running config now has an explicit "exit" tag
-    Link bandwidth in BGP is now correctly encoded according to IEEE 754. To stay with old incorrect encoding use:
-    `neighbor PEER disable-link-bw-encoding-ieee`
- Changelog
- alpine:
    Fix path for daemons file install
- BGP:
-    Add "json" option to "show bgp as-path-access-list"
-    Add `disable-addpath-rx` knob
-    Add an ability to set extcommunity to none in route-maps
-    Add counter of displayed show bgp summary when filtering
-    Add knob to config cond-adv scanner period
-    Add route-map `match alias` command
-    Add rpki source address configuration
-    Add show bgp summary filter by neighbor or as
-    Add terse display option on show bgp summary
-    Allow for auto-completion of community alias's created
-    Bgp knob to teardown session immediately when peer is unreachable
-    Expand 'bgp default <afi>-<safi>' cmds
-    Extend evpn next hop tracking to type-1 and type-4 routes
-    Fix "no router bgp x vrf default"
-    Flowspec redirect vrf uses vrf table instead of allocated table id
-    Handle quick flaps of an evpn prefix properly
-    Initial batch of evpn lttng tracepoints
-    Limit processing to what is needed in rpki validation
-    Modify vrf/view display in show bgp summary
-    Set 4096 instead of 65535 as new max packet size for a new peer
-    Set extended msg size only if we advertised and received capability
-    Show bgp community alias in json community list output
-    Show bgp prefixes by community alias
-    Show max packet size per update-group
-    Split soft reconfigure table task into several jobs to not block vtysh
-    Store distance received from a redistribute statement
-    Update route-type-1 legend to match output
- ISIS:
-    Fix sending of lsp with null seqno
- lib:
-    Add "json" option to "show ip[v6] access-list"
-    Add "json" option to "show ip[v6] prefix-list"
-    Add "json" option to "show route-map"
-    Prevent grpc assert on missing yang node
- NHRP:
-    Clear cache when shortcuts are cleared
-    Fix corrupt address being shown for shortcuts with no cache entry
-    Set prefix correctly in resolution request
- OSPF6:
-    Add debug commands for lsa all and route all
-    Add warning log for late hello packets
-    Add write-multiplier configuration
-    Don't update router-id if at least one adjacency is full
-    Extend the "redistribute" command with more options
-    Fix issue when displaying the redistribute command
-    Fix logging of border router routes
-    Json output for database dump show command
-    Link state id in lsa database json output
-    Send lsa update immediately when ospf instance is deleted
- OSPF:
-    Fix crash when creating vlink in unknown vrf
-    Gr conformance fix for hello packet dr election
-    Print extra lsa information in some log messages
-    Rfc conformance test case 25.23 issue fix
-    Show ip ospf route json does not shown metric and tag
-    Summary lsa is not originated when process is reset
- pathd:
-    Handle pcinitiated configuration, main thread
-    Handle pcinitiated messages, thread controller
-    Handle srp_id correctly
-    If pce ret no-path to pcreq don't retry pcreq nor delegate
- PBR:
-    Add `match ip-protocol [tcp|udp]`
-    Add ability to set/unset src and dest ports
-    Nhg "add" edge case for last in table range
-    Start inclusion of src and dst ports for pbrd
- PIM:
-    Add tos/ttl check for igmp conformance
-    Allow join prune intervals to be as small as 5 seconds
-    Allow msdp group name 'default'
-    Fix register suppress timer code
-    Fix uaf/heap corruption in bsm code
-    Fix command "no ip msdp mesh-group member"
-    Igmp groups are not getting timeout
-    Igmp memberships are not querier specific
-    Igmp sockets need to be iface-bound too
-    Prevent uninited usage of nexthop
-    Support msdp global timers configuration
- vtysh
-    Add cli timestamp '-t' flag
-    Add error code if daemon is not running
-    Fix searching commands in parent nodes
- yang:
-    Add msdp timer configuration
-    Fix bgp multicast prefix type
-    Mark a couple of prefix-list/access-list leafs as mandatory
-    Move multicast prefix type definition
-    Replace an empty pattern with a zero-length restriction
-    Rework pim msdp mesh group
-    Simplify msdp peer handling
- zebra :
-    Add "json" option to "show interface"
-    Various improvment to dataplane interface
-    Add message counts for `show zebra client`
-    Add nhg id to show ip route json
-    Add show command for ra interface lists
-    Fix ipv4 routes with ipv6 link local next hops install in fpm
-    Handle bridge mac address update in evpn contexts
-    Move individual lines to table in `show zebra client` command
-    Refresh vxlan evpn contexts, when bridge interface goes up
-    Update zl3vni when bridge link refreshed in other namespaces

* Wed Jul 21 2021 Martin Winter <mwinter@opensourcerouting.org> - 8.0
- Major changes
-    New daemon pathd for segment routing
-    EVPN Multihoming is now fully supported
-    OSPFv3 now supports VRFs
-    TI-LFA has been implemented in IS-IS and OSPF
-    Ability for Zebra to dump netlink messages in a human-friendly format
-    LDP gained SNMP support
-    libyang minimun version is now 2.0
- BABEL:
-    Add `distribute-list` commands
-    Fix memory leak in connected route handling
- BGP:
-    Add support for use of aliases with communities
-    Add support of tcp-mss for neighbors
-    Add support for EVPN Multihoming
-    Add ability to show BGP routes from a particular table version
-    Add support for for RFC 8050 (MRT add-path)
-    Add SNMP support for MPLS VPN
-    Add `show bgp summary wide` command to show more detailed output
     on wide terminals
-    Add ability for peer-groups to have `ttl-security hops` configured
-    Add support for conditional Advertisement
-    Add support for RFC 4271 Delay Open Timer
-    Add a knob to not advertise until route is installed in fib
-    Add BGP-wide configuration for graceful shutdown
-    Add support for RFC 8654 extended messages
-    Improve RPKI reporting as well as new show commands
-    Improve handling of VRF route leaking
-    Improve scaling behavior for dynamic neighbors
-    Improve LL nexthop tracking to be interface based
-    Improve route reachability handling with respect to blackhole routes
-    Improve SNMP traps to RFC 4273 notifications
-    Improve EVPN routes to use L3 NHG's where applicable
-    Improvements to EVPN
-    Improvements to update behavior
-    Fix various issues with connection resolution
-    Fix statistics commands in some situations
-    Fix non-determistic locally-originated paths in bestpath selection
-    Continue working on transitioning to YANG/Northbound configuration
-    Various bug fixes and performance improvements
- EIGRP:
-    Add `distribute-list` commands
-    Ensure received AS number is the same as ours in all situations
-    Properly validate TLV lengths in some situations
- IS-IS:
-    Add ldb-sync functionality
-    Add TI-LFA functionality
-    Add support for Anycast-SID's
-    Add support for classic LFA RFC 5286
-    Add `show isis fast-reroute summary` command
-    Add support for Remote LFA RFC 7490
-    Fix Attach-bit processing in some scenarios
-    Cleanup BFD integration
-    Various bug fixes and performance improvements
- LDP:
-    Add SNMP support
-    Support for LDP IGP Synchronization
-    Support for RLFA clients
-    Various bug fixes and performance improvements
- LIBFRR:
-    Various bugfixes and performance improvements
- NHRP:
-    Add `nhrp multicast-nflog-group (1-65535)` command
-    Add configuration options for vici socket path
-    Add support for forwarding multicast packets
-    Fix handling of MTU
-    Fix handling of NAT extension
-    Retry IPsec under some conditions
- OSPFv2:
-    Add OSPF GR helper support
-    Add JSON support for various commands
-    Add `summary-address A.B.C.D/M ...` commands
-    Add `area X nssa suppress-fa` command
-    Add support for TI-LFA
-    Add support for BFD profiles
-    Add support for Traffic Engineering database
-    Add support for usage of DMPVPN with OSPF
-    Add `clear ip ospf neighbor` commands
-    Add YANG support for route-maps
-    Improvements to SNMP
-    Fixes for type 5 and type 7 LSA handling
-    Various bug fixes and performance improvements
- OSPFv3:
-    Add support for VRFs
-    Add JSON support to a bunch of commands
-    Add ability to control maximum paths for routes
-    Add `show ipv6 ospf6 vrfs` command
-    Add support for BFD profiles
-    Fix to not send hellos on loopbacks
-    Cleanup area handling around interfaces
-    YANG support for route-maps
-    Various bug fixes and performance improvements
- OSPFCLIENT:
-    Cleanup trust of user input
- PATHd:
-    Add support of SR-TE policy management daemon
-    Add optional support for PCEP to pathd
-    Integrate PCEP-LIB into FRR
- PBR:
-    Add `set installable` nhg command
-    Improve interface up/down event handling
- PIM:
-    Add YANG integration
-    Add JSON support to various commands
-    Add BFD profile support
-    Fixes to IGMP conformance
-    Fixes to behavior surrounding Prune and Prune-pending
-    Various bug fixes and performance improvements
- RIPNG:
-    Fix interface wakeup after shutdown
- SHARP:
-    Add ability to use Nexthop Groups
-    Add v4 redistribute watching
-    Add TED support
-    Various bug fixes
- STATIC:
-    Fix nexthop handling in some situations
-    Forbid blackhole and non-blackhole nexthops in a single route
- VRRP:
-    printf formatting cleanups
- VTYSH:
-    Add a `show history` command
-    Add `show memory <daemon>` support
-    Start deprecation cycle for `address-family evpn`
-    Display version with --help
-    Various bug fixes
- WATCHFRR:
-    Fix some crashes
- ZEBRA:
-    Add JSON support to various commands
-    Add Human readable netlink dumps
-    Add L2 NHG support
-    Add support for LSPs to FPM dataplane
-    Add ability for other protocol daemons to install nexthop groups into the kernel
-    Add YANG support for route-maps
-    Improve scale performance when handling a large number of VRF's
-    Improve network namespace handling
-    Improve asic-offload handling
-    Improve FreeBSD interface and route handling
-    Improve handling of neighbors in kernel dataplane plugin
-    Improve label manager
-    Improve route-map processing
-    Improve debug-ability of routes and VRFs
-    Improve FPM dataplane plugin
-    Improve handling of reachability / nexthop tracking on shutdown interfaces
-    Improve EVPN support
-    Fix startup handling of `set src X`
-    Various bug fixes and performance improvements

* Wed Mar  3 2021 Martin Winter <mwinter@opensourcerouting.org> - 7.5.1
- BABEL:
-    Fix connected route leak on change
- BFD:
-    Session lookup was sometimes wrong
-    Memory leak and handling cleanups
-    In some situations handle vrf appropriately when receiving packets
- BGP:
-    Peer Group Inheritance Fixes
-    Dissallow attempt to peer peers reachable via blackholes
-    Send BMP down message when reachability fails
-    Cleanup handling of aggregator data when the AGG AS is 0
-    Handle `neighbor <peer-group allowas-in` config changes properly
-    Properly parse community and lcommunity values in some circumstances
-    Allow peer-groups to configure `ttl-security hops`
-    Prevent v6 routes with v4 nexthops from being installed
-    Allow `default-originate` to be cleared from a peer group
-    Fix evpn route-map vni filter at origin
-    local routes were using non-default distance
-    Properly track if the nexthop was updated in some circumstances
-    Cleanup `show running` when running bgp with `-e X` values
-    Various Memory leaks in show commands
-    Properly withdraw exported routes when deleting a VRF
-    Avoid resetting ebgp-multihop if peer setting is the same as peer-group
-    Properly encode flowspec rules to zebra in some rare circumstances
-    Generate statistics for routes in bgp when we have exactly 1 route
-    Properly apply route-map for the default-originate command
- EIGRP:
-    Properly set MTU for eigrp packets sent
-    Various memory leaks and using uninited data fixes
- ISIS:
-    When last area address is removed, resign if we were the DR
-    Various memory leaks and using uninited data fixes
- LDP:
-    Various memory leaks and using uninited data fixes
- NHRP:
-    Use onlink routes when prefix == nh
-    Shortcut routes are installed with proper nexthop
- OSPF:
-    Prevent duplicate packet read in multiple vrf situation
-    Fix area removal at interface level
-    Restore Point to MultiPoint interface types
-    Correctly handle MTU change on startup
-    Multi Instance initialization sometimes was not successful
-    NSSA translate-always was not working properly
- OSPFv3:
-    Don't send hellos on loopback interfaces
-    Handle ECMP better when a sub-path is removed
-    Memory leak and handling fixes
-    Fix Link LSA not updating when router priority is modified
-    Some output from show commands was wrong
-    Intra area remote connected prefixes sometimes not installed
- PBR:
-    Various memory leaks and using uninited data fixes
- PIM:
-    SGRpt prune received during prune didn't override holdtime
-    Various memory leaks and using uninited data fixes
- STATIC:
-    Fix VRF and usage on startup in some instances
-    Tableid was being mishandled in some cases
- VTYSH:
-    Disable bracketed paste in readline.
- WATCHFRR:
-    Various memory leaks and using uninited data fixes
- ZEBRA:
-    Always install blackhole routes using kernel routes instead of nexthops
-    Various memory leaks and using uninited data fixes
-    Dissallow resolution to duplicate nexthops that created infinite nexthops
-    Apply the route-map delay-timer globally
-    Some routes were stuck in Queued state when using the FPM
-    Better handle vrf creation when using namespaces
-    Set NUD_NOARP on sticky mac entries in addtion to NTF_STICKY
-    Allow `set src X` to work on startup
- FRR Library:
-    Fix a variety of memory leaks
-    Fix VRF Creation in some instances
-    RPKI context editing was not properly handled in reload situations
-    routemap code was not properly handling modification of CLI in some instances
- SNAPCRAFT:
-    Update to using rtrlib 0.7.0
-    Fix passthrough path for Libyang 1.x
- ALPINE:
-    Remove old docker deps

* Mon Nov  2 2020 Donald Sharp <sharpd@nvidia.com> - 7.5
- BFD
-   Profile support
-   Minimum ttl support
- BGP
-   rpki VRF support
-   GR fixes
-   Add wide option to display of routes
-   Add `maximum-prefix <num> force`
-   Add `bestpath-routes` to neighbor command
-   Add `bgp shutdown message MSG...` command
-   Add v6 Flowspec support
-   Add `neighbor <neigh> shutdown rtt` command
-   Allow update-delay to be applied globaly
- EVPN
-   Beginning of MultiHoming Support
- ISIS
-   Segment Routing Support
-   VRF Support
-   Guard against adj timer display overflow
-   Add support for Anycast-SIDs
-   Add support for Topology Independent LFA (TI-LFA)
-   Add `lsp-gen-interval 2` to isis configuration
- OSPF
-   Segment Routing support for ECMP
-   Various LSA fixes
-   Prevent crash if transferring config amongst instances
- PBR
-   Adding json support to commands
-   DSCP/ECN based PBR Matching
- PIM
-   Add more json support to commands
-   Fix missing mesh-group commands
-   MSDP SA forwarding
-   Clear (s,g,rpt) ifchannel on (*, G) prune received
-   Fix igmp querier election and IP address mapping
-   Crash fix when RP is removed
- STATIC
-   Northbound Support
- YANG
-   Filter and route-map Support
-   OSPF model definition
-   BGP model definition
- VTYSH
-   Speed up output across daemons
-   Fix build-time errors for some --enable flags
-   Speed up output of configuration across daemons
- ZEBRA
-   nexthop group support for FPM
-   northbound support for rib model
-   Backup nexthop support
-   netlink batching support
-   Allow upper level protocols to request ARP
-   Add json output for zebra ES, ES-EVI and access vlan dumps
-
- Upgrade to using libyang1.0.184
-
- RPM
-   Moved RPKI to subpackage
-   Added SNMP subpackage
-
- As always there are too many bugfixes to list individually.  This release
- compromises just over 1k of commits by the community, with contributors from
- 70 people.

* Tue Jun 30 2020 Martin Winter <mwinter@opensourcerouting.org> - 7.4
- BGPd
-    Use sequence numbers for community lists
-    Fixes to nexthop groups
-    Add feature to limit outgoing number of routes
-    Per Neighbor Graceful Restart
-    Multiple Graceful Restart fixes
-    Support sub-Type-4 and sub-Type-5 for the VPNv4 SRv6 backend
-    rfc7606 support: treat certain malformed routes as withdraw
-    allow origin override for route aggregates
-    rfc6608 support: Subcodes for BGP Finite State Machine Error
-    rfc7607 support: Codification of AS 0 Processing
-    rfc6286 support: Autonomous-System-Wide Unique BGP Identifier for BGP-4
-    Unequal cost multipath (a.ka. weighted ECMP) with BGP link-bandwidth
-    Enable rfc8212 by default except datacenter profile
- staticd
-    Add debug support
- vtysh
-    Add copy command to copy config from file into running config
- LDPd
-    adding support for LDP ordered label distribution control
- ISISd
-    IS-IS Segment Routing support
- SHARPd
-    add initial support to add/remove lsps
- Zebra
-    fix broadcast address in IPv4 networks with /31 mask
-    Add Graceful Restart support for Protocol Daemon restarts
- lib
-    migrate route-maps to use northbound interface
- plus countless bug fixes and other improvements

* Mon Jun 15 2020 Sascha Kattelmann <sascha@netdef.org>
- Add Pathd support

* Wed May 06 2020 David Lamparter <equinox@opensourcerouting.org> - 7.3.1
- upstream 7.3.1

* Fri Feb 14 2020 Martin Winter <mwinter@opensourcerouting.org> - 7.3
- BGPd
-    EVPN PIP Support
-    Route Aggregation code speed ups
-    BGP Vector I/O speed ups
-    New CLI: `set distance XXX`
-    New CLI: `aggregate-address A.B.C.D/M route-map WORD`
-    New CLI: `bgp reject-as-sets`
-    New CLI: `advertise pip ...`
-    New CLI: `match evpn rd ASN:NN_OR_IP-ADDRESS:NN`
-    New CLI: `show bgp l2vpn evpn community|large-community X`
-    New CLI: `show bgp l2vpn evpn A.B.C.D`
-    Auto-completion for clear bgp command
-    Add ability to set tcp socket buffer size
- OSPFd
-    Partial MPLS TE support
- PBRd
-    New CLI: `set vrf unchanged|NAME`
- BFDd
-    VRF Support
-    New CLI: 'show bfd peers brief'
-    New CLI: 'clear bfd peer ...'
- PIMd
-    Significant Speedups in accessing Internal Data for higher scale
-    Support for joining any-source Multicast
-    Updated CLI: 'show ip pim upstream-join-desired'
-    New CLI: 'show ip pim channel'
-    Debug Cleanup
-    MLAG experimental support
- VRRPd
-    VRF Support
-    Northbound Conversion- NHRPd
- LDPd
- vtysh
-    New CLI: `banner motd line LINE...`
- yang
-    New CLI: `show yang operational-data XPATH`
-    New CLI: `debug northbound`
- Zebra
-    Nexthop Group support
-    New CLI: 'debug zebra nexthop [detail]'
-    New CLI: 'show router-id'
-    MLAG experimental support
- watchfrr
-    Additional status messages of system state to systemd
-    New CLI: `watchfrr ignore DAEMON`
- Others
-    As always all daemons have received too many bug fixes to fully list
-    There has been a significant focus on increasing test coverage
- Change in Behavior:
-    ISISd
-       All areas created default automatically to level-1-2
-    Zebra
-       Nexthop Group Installation in Kernel is turned on by default
        if the kernel supports-    New CLI: 'show nexthop-group rib [singleton]'
-    Man Pages
-       Renamed to frr-* to remove collision with other packages

* Fri Jan 17 2020 Martin Winter <mwinter@opensourcerouting.org> - 7.2.1
- BGPd
-   Fix Addpath issue
-   Do not apply eBGP policy for iBGP peers
-   Show `ip` and `fqdn` in json output for `show [ip] bgp <route> json`
-   Fix large route-distinguisher's format
-   Fix `no bgp listen range ...` configuration command
-   Autocomplete neighbor for clear bgp
-   Reflect the distance in RIB when it is changed for an arbitrary afi/safi
-   Notify "Peer De-configured" after entering 'no neighbor <neighbor> cmd
-   Fix per afi/safi addpath peer counting
-   Rework BGP dampening to be per AFI/SAFI
-   Do not send next-hop as :: in MP_REACH_NLRI if no link-local exists
-   Override peer's TTL only if peer-group is configured with TTL
-   Remove error message for unkown afi/safi combination
-   Keep the session down if maximum-prefix is reached
- OSPFd
-   Fix BFD down not tearing down OSPF adjacency for point-to-point net
- BFDd
-   Fix multiple VRF handling
-   VRF security improvement
- PIMd
-   Fix rp crash
- NHRPd
-   Make sure `no ip nhrp map <something>` works as expected
- LDPd
-   Add missing sanity check in the parsing of label messages
- Zebra
-   Use correct state when installing evpn macs
-   Capture dplane plugin flags
- lib
-   Fix interface config when vrf changes
-   Fix Interface Infinite Loop Walk (for special interfaces such as bond)
- snapcraft
-   fix missing vrrpd daemon
- Others
-   Rename man pages (to avoid conflicts with other packages)
-   Various other fixes for code cleanup and memory leaks

* Fri Dec 27 2019 Donatas Abraitis <donatas.abraitis@gmail.com>
- Add CentOS 8 support

* Tue Oct 15 2019 Martin Winter <mwinter@opensourcerouting.org> - 7.2
- ALL Daemons
-   -N <namespace> to allow for config file locating when running FRR inside
     of a namespace
-   Impoved Testing across all daemons
- BFD
-   VRF Support
-   Conversion to Northbound interface
- BGP
-   Aggregate-address add route-map support
-   BMP Support
-   Improved JSON output for many commands
-   `show bgp afi safi summary failed` command
-   `clear bop *` clears all peers
-   Show FQDN for `show bgp ipv4 uni` commands
-   Display BestPath selection reason as part of show commands
- EIGRP
-   Infrastructure changes to allow VRF's
-   SIGHUP signals the config reload
-   Conversion to Northbound interface
- ISIS
-   BFD Support
-   Support for circuits with MTU > 8192
- PBRD
-   fwmark support as part of match criteria
-   autocompletion of PBRMAPS
-   Improved Nexthop Support
- PIMD
-   PIM-BSM receive support
-   Improved debugging support
-   Store ECMP paths that are not currently legal for use
-   Disallow igmp query from a non-connected source
-   Many new cli improvements and changes
- VRRPD
-   Add Support for RFC 3768 and RFC 5798
- Route-Maps
-   Add sequence numbers to access-lists
-   Add `match ip next-hop type blackhole`
-   Improved ability to notice dependency changes
- SHARPD
-   `sharp watch [import|nexthop]` you can now specify a prefix instead
    of assuming a /32
- STATICD
-   Significantly Improved NHT
- ZEBRA
-   Many dataplane improvements for routes, neighbor table and EVPN
-   NHT cli can now be specified per VRF and improved ability to control
    NHT data being shown
-   Removed duplicate processing of routes
-   Improved debugablility
-   RMAC and VxLan support for the FPM
- LIB
-   RCU support
-   Nexthop Group Improvements
-   `log-filter WORD` added
- Building
-   openssl support
-   libcap should be used as part of build or significant slowdowns
    will be experienced
-   Lua builds have been fixed
-   Improved Cross building

* Mon Jun 17 2019 David Lamparter <equinox@opensourcerouting.org> - 7.1
- gRPC northbound plugin
- "table NNN" removed from zebra
- more dataplane MT work
- EVPN in non-default VRFs
- RFC 8212 (default deny policy for eBGP)
- RFC 8106 (IPv6 RA DNS options)

* Wed May  8 2019 Martin Winter <mwinter@opensourcerouting.org> - 7.0.1
- bgp:
-   Don't send Updates with BGP Max-Prefix Overflow
-   Make sure `next-hop-self all` backward compatible with force
-   Fix as-path validation in "show bgp regexp"
-   Fix interface-based peers to override peergroups
-   Fix removing private AS numbers if local-as is used
-   Fix show bgp labeled_unicast
-   Add command to lookup prefixes in rpki table
-   Fix peer count in "show bgp ipv6 summary"
-   Add missing ipv6 only peer flag action
-   Fix address family output in "show bgp [ipv4|ipv6] neighbors"
-   Add missing checks for vpnv6 nexthops
-   Fix nexthop for ipv6 vpn case
- rip: Fix removal of passive interfaces
- ospf:
-   Fix json timer output
-   Fix milliseconds in json output
- bfd:
-   Fix source port according RFC 5881, Sec 4
-   Fix IPv6 link-local peer removal
-   Fix interface clean up when deleting interface
- pim: Fix interface clean up when deleting interface
- nhrp: Fix interface clean up when deleting interface
- lib:
-   Workaround to get FRR building with libyang 0.x and 1.x
-   Fix in priv handling
-   Make priv elevation thread-safe
- zebra:
-   Pseudowire event recovery
-   Fix race condition in label manager
-   Fix system routes selection and next-hop tracking
-   Set connected route metric based on devaddr metric
-   Display metric for connected routes
-   Add selected fib details to json output
-   Always use replace if installing new route
- watchfrr: Silently ignore declare failures (for backward compatibility)
- RPM packages: Switch to new init script

* Thu Feb 28 2019 Martin Winter <mwinter@opensourcerouting.org> - 7.0
- Added libyang dependency: New work for northbound interface based on libyang
- Fabricd: New Daemon based on https://datatracker.ietf.org/doc/draft-white-openfabric/
- various bug fixes and other enhancements

* Sun Oct  7 2018 Martin Winter <mwinter@opensourcerouting.org> - 6.0
- Staticd: New daemon responsible for management of static routes
- ISISd: Implement dst-src routing as per draft-ietf-isis-ipv6-dst-src-routing
- BFDd: new daemon for BFD (Bidrectional Forwarding Detection). Responsible
  for notifying link changes to make routing protocols converge faster.
- various bug fixes

* Thu Jul  5 2018 Martin Winter <mwinter@opensourcerouting.org> - 5.0.1
- Support Automake 1.16.1
- BGPd: Support for flowspec ICMP, DSCP, packet length, fragment and tcp flags
- BGPd: fix rpki validation for ipv6
- VRF: Workaround for kernel bug on Linux 4.14 and newer
- Zebra: Fix interface based routes from zebra not marked up
- Zebra: Fix large zebra memory usage when redistribute between protocols
- Zebra: Allow route-maps to match on source instance
- BGPd: Backport peer-attr overrides, peer-level enforce-first-as and filtered-routes fix
- BGPd: fix for crash during display of filtered-routes
- BGPd: Actually display labeled unicast routes received
- Label Manager: Fix to work correctly behind a label manager proxy

* Thu Jun  7 2018 Martin Winter <mwinter@opensourcerouting.org> - 5.0
- PIM: Add a Multicast Trace Command draft-ietf-idmr-traceroute-ipm-05
- IS-IS: Implement Three-Way Handshake as per RFC5303
- BGPD: Implement VPN-VRF route leaking per RFC4364.
- BGPD: Implement VRF with NETNS backend
- BGPD: Flowspec
- PBRD: Add a new Policy Based Routing Daemon

* Mon May 28 2018 Rafael Zalamena <rzalamena@opensourcerouting.org>
- Add BFDd support

* Sun May 20 2018 Martin Winter <mwinter@opensourcerouting.org>
- Fixed RPKI RPM build

* Sun Mar  4 2018 Martin Winter <mwinter@opensourcerouting.org>
- Add option to build with RPKI (default: disabled)

* Tue Feb 20 2018 Martin Winter <mwinter@opensourcerouting.org>
- Adapt to new documentation structure based on Sphinx

* Fri Oct 20 2017 Martin Winter <mwinter@opensourcerouting.org>
- Fix script location for watchfrr restart functions in daemon config
- Fix postun script to restart frr during upgrade

* Mon Jun  5 2017 Martin Winter <mwinter@opensourcerouting.org>
- added NHRP and EIGRP daemon

* Mon Apr 17 2017 Martin Winter <mwinter@opensourcerouting.org>
- new subpackage frr-pythontools with python 2.7 restart script
- remove PIMd from CentOS/RedHat 6 RPM packages (won't work - too old)
- converted to single frr init script (not per daemon) based on debian init script
- created systemd service file for systemd based systems (which uses init script)
- Various other RPM package fixes for FRR 2.0

* Fri Jan  6 2017 Martin Winter <mwinter@opensourcerouting.org>
- Renamed to frr for FRRouting fork of Quagga

* Thu Feb 11 2016 Paul Jakma <paul@jakma.org>
- remove with_ipv6 conditionals, always build v6
- Fix UTF-8 char in spec changelog
- remove quagga.pam.stack, long deprecated.

* Thu Oct 22 2015 Martin Winter <mwinter@opensourcerouting.org>
- Cleanup configure: remove --enable-ipv6 (default now), --enable-nssa,
    --enable-netlink
- Remove support for old fedora 4/5
- Fix for package nameing
- Fix Weekdays of previous changelogs (bogus dates)
- Add conditional logic to only build tex footnotes with supported texi2html
- Added pimd to files section and fix double listing of /var/lib*/quagga
- Numerous fixes to unify upstart/systemd startup into same spec file
- Only allow use of watchfrr for non-systemd systems. no need with systemd

* Fri Sep  4 2015 Paul Jakma <paul@jakma.org>
- buildreq updates
- add a default define for with_pimd

* Mon Sep 12 2005 Paul Jakma <paul@dishone.st>
- Steal some changes from Fedora spec file:
- Add with_rtadv variable
- Test for groups/users with getent before group/user adding
- Readline need not be an explicit prerequisite
- install-info delete should be postun, not preun

* Wed Jan 12 2005 Andrew J. Schorr <ajschorr@alumni.princeton.edu>
- on package upgrade, implement careful, phased restart logic
- use gcc -rdynamic flag when linking for better backtraces

* Wed Dec 22 2004 Andrew J. Schorr <ajschorr@alumni.princeton.edu>
- daemonv6_list should contain only IPv6 daemons

* Wed Dec 22 2004 Andrew J. Schorr <ajschorr@alumni.princeton.edu>
- watchfrr added
- on upgrade, all daemons should be condrestart'ed
- on removal, all daemons should be stopped

* Mon Nov 08 2004 Paul Jakma <paul@dishone.st>
- Use makeinfo --html to generate quagga.html

* Sun Nov 07 2004 Paul Jakma <paul@dishone.st>
- Fix with_ipv6 set to 0 build

* Sat Oct 23 2004 Paul Jakma <paul@dishone.st>
- Update to 0.97.2

* Sat Oct 23 2004 Andrew J. Schorr <aschorr@telemetry-investments.com>
- Make directories be owned by the packages concerned
- Update logrotate scripts to use correct path to killall and use pid files

* Fri Oct 08 2004 Paul Jakma <paul@dishone.st>
- Update to 0.97.0

* Wed Sep 15 2004 Paul Jakma <paul@dishone.st>
- build snmp support by default
- build irdp support
- build with shared libs
- devel subpackage for archives and headers

* Thu Jan 08 2004 Paul Jakma <paul@dishone.st>
- updated sysconfig files to specify local dir
- added ospf_dump.c crash quick fix patch
- added ospfd persistent interface configuration patch

* Tue Dec 30 2003 Paul Jakma <paul@dishone.st>
- sync to CVS
- integrate RH sysconfig patch to specify daemon options (RH)
- default to have vty listen only to 127.1 (RH)
- add user with fixed UID/GID (RH)
- create user with shell /sbin/nologin rather than /bin/false (RH)
- stop daemons on uninstall (RH)
- delete info file on preun, not postun to avoid deletion on upgrade. (RH)
- isisd added
- cleanup tasks carried out for every daemon

* Sun Nov 2 2003 Paul Jakma <paul@dishone.st>
- Fix -devel package to include all files
- Sync to 0.96.4

* Tue Aug 12 2003 Paul Jakma <paul@dishone.st>
- Renamed to Quagga
- Sync to Quagga release 0.96

* Thu Mar 20 2003 Paul Jakma <paul@dishone.st>
- zebra privileges support

* Tue Mar 18 2003 Paul Jakma <paul@dishone.st>
- Fix mem leak in 'show thread cpu'
- Ralph Keller's OSPF-API
- Amir: Fix configure.ac for net-snmp

* Sat Mar 1 2003 Paul Jakma <paul@dishone.st>
- ospfd IOS prefix to interface matching for 'network' statement
- temporary fix for PtP and IPv6
- sync to zebra.org CVS

* Mon Jan 20 2003 Paul Jakma <paul@dishone.st>
- update to latest cvs
- Yon's "show thread cpu" patch - 17217
- walk up tree - 17218
- ospfd NSSA fixes - 16681
- ospfd nsm fixes - 16824
- ospfd OLSA fixes and new feature - 16823
- KAME and ifindex fixes - 16525
- spec file changes to allow redhat files to be in tree

* Sat Dec 28 2002 Alexander Hoogerhuis <alexh@ihatent.com>
- Added conditionals for building with(out) IPv6, vtysh, RIP, BGP
- Fixed up some build requirements (patch)
- Added conditional build requirements for vtysh / snmp
- Added conditional to files for _bindir depending on vtysh

* Mon Nov 11 2002 Paul Jakma <paulj@alphyra.ie>
- update to latest CVS
- add Greg Troxel's md5 buffer copy/dup fix
- add RIPv1 fix
- add Frank's multicast flag fix

* Wed Oct 09 2002 Paul Jakma <paulj@alphyra.ie>
- update to latest CVS
- timestamped crypt_seqnum patch
- oi->on_write_q fix

* Mon Sep 30 2002 Paul Jakma <paulj@alphyra.ie>
- update to latest CVS
- add vtysh 'write-config (integrated|daemon)' patch
- always 'make rebuild' in vtysh/ to catch new commands

* Fri Sep 13 2002 Paul Jakma <paulj@alphyra.ie>
- update to 0.93b

* Wed Sep 11 2002 Paul Jakma <paulj@alphyra.ie>
- update to latest CVS
- add "/sbin/ip route flush proto zebra" to zebra RH init on startup

* Sat Aug 24 2002 Paul Jakma <paulj@alphyra.ie>
- update to current CVS
- add OSPF point to multipoint patch
- add OSPF bugfixes
- add BGP hash optimisation patch

* Fri Jun 14 2002 Paul Jakma <paulj@alphyra.ie>
- update to 0.93-pre1 / CVS
- add link state detection support
- add generic PtP and RFC3021 support
- various bug fixes

* Thu Aug 09 2001 Elliot Lee <sopwith@redhat.com> 0.91a-6
- Fix bug #51336

* Wed Aug  1 2001 Trond Eivind Glomsrød <teg@redhat.com> 0.91a-5
- Use generic initscript strings instead of initscript specific
  ( "Starting foo: " -> "Starting $prog:" )

* Fri Jul 27 2001 Elliot Lee <sopwith@redhat.com> 0.91a-4
- Bump the release when rebuilding into the dist.

* Tue Feb  6 2001 Tim Powers <timp@redhat.com>
- built for Powertools

* Sun Feb  4 2001 Pekka Savola <pekkas@netcore.fi>
- Hacked up from PLD Linux 0.90-1, Mandrake 0.90-1mdk and one from zebra.org.
- Update to 0.91a
- Very heavy modifications to init.d/*, .spec, pam, i18n, logrotate, etc.
- Should be quite Red Hat'isque now.<|MERGE_RESOLUTION|>--- conflicted
+++ resolved
@@ -804,105 +804,6 @@
 
 %changelog
 
-<<<<<<< HEAD
-* Thu Jun 15 2023 Martin Winter <mwinter@opensourcerouting.org> - %{version}
-
-* Thu Jun 15 2023 Jafar Al-Gharaibeh <jafar@atcorp.com> - 8.5.2
-- Bug fixes:
-- bfdd
--    Fix malformed session with vrf
--    Remove redundant nb destroy callbacks
-- bgpd
--    Ensure stream received has enough data
--    Fix bgpd core when unintern attr
--    Fix the json output of show bgp all json to be in a valid format
--    Make sure aigp attribute is non-transitive
--    Using no pretty json output for l2vpn-evpn routes
-- lib
--    Fix memory leak in in link state
--    Fix vtysh core when handling questionmark
--    Link state memory corruption
-- ospfd
--    Fix interface param type update
--    Fix memory leaks w/ `show ip ospf int x json` commands
--    Ospf opaque lsa stale processing fix and topotests.
--    Respect loopback's cost that is set and set loopback costs to 0
-- pim6d
--    Fix crash in ipv6 pim command
-
-- pimd
--    Pim not sending register packets after changing from non dr to dr
-
--tools
--    Fix list value remove in frr-reload
-
-- vtysh
--    Give actual pam error messages
-
-- zebra
--    Evpn handle del event for dup detected mac
--    Fix dp_out_queued counter to actually reflect real life
--    Fix evpn dup detected local mac del event
--    Reduce creation and fix memory leak of frrscripting pointers
--    Unlock the route node when sending route notifications
-
-* Thu Apr 20 2023 Jafar Al-Gharaibeh <jafar@atcorp.com> - 8.5.1
-- Bug fixes:
-- bgpd
--    Aggregate-address memory leak fix
--    Bmp fix peer-up ports byte order
--    Check 7 bytes for long-lived graceful-restart capability
--    Copy the password from the previous peer on peer_xfer_config()
--    Do not allow a `no router bgp xxx` when autoimport is happening
--    Do not allow l3vni changes when shutting down
--    Do not announce routes immediatelly on filter updates
--    Do not call bgp_soft_reconfig_in() twice in a row on policy change
--    Evpn-mh esi not active suppress ead-es route
--    Fix crash for `show bgp ... neighbor received-routes detail|prefix`
--    Fix debug output for route-map names when using a unsuppress-map
--    Fix ecommunity parsing for as4
--    Fix for ain->attr corruption during path update
--    Increase buffer size used for dumping bgp to mrt files
--    Limit flowspec to no attribute means a implicit withdrawal
--    Prevent null pointer deref when outputting data
-- lib
--    Fix clear route-map cmd using defpy
--    Fix link state memory leak
--    On bfd peer shutdown actually stop event
-- ospfd
--    Cleanup some memory leaks on shutdown in ospf_apiserver.c
--    Fix for vitual-link crash in signal handler
--    Fix ospf_lsa memory leak
--    Fix ospf_ti_lfa drop of an entire table
--    Fix summary origination after range configuration
--    Free up q_space in early return path
--    Log adjacency changes with neighbor ip in addition to neighbor id
-- pbrd
--    Fix mismatching in match src-dst
-- pim6d
--    Fixing mroutes not created after disabling and enabling pimv6.
-- pimd
--    Fix use after free issue for ifp's moving vrfs
--    In_multicast needs host order
--    Process no-forward bsm packet
-- ripd
--    Fix malformed route-map
--    Fix memory leak for ripd's route-map
-- staticd
--    Tell bfd that we are shutting down
-- tools
--    Fix missing remote-as configuration when reload
--    Frr-reload fix list value not present
--    Make check flag really work for reload
--    Set correct directory of vtysh for frr-reload.py
-- zebra
--    Add link_nsid to zebra interface
--    Cleanup ctx leak on shutdown and turn off event
--    Evpn mh sync mac install as inactive
--    Fix for heap-use-after-free in evpn
--    Fix race during shutdown
--    Install directly connected route after interface flap
-=======
 * Mon Apr 08 2024 Jafar Al-Gharaibeh <jafar@atcorp.com> - %{version}
 
 * Mon Apr 08 2024 Jafar Al-Gharaibeh <jafar@atcorp.com> - 10.0
@@ -953,7 +854,6 @@
 -   Add BFD support for RIP
 - For a full list of new features and bug fixes, please refer to:
 -   https://frrouting.org/release/
->>>>>>> 03a143cd
 
 * Fri Mar 10 2023 Jafar Al-Gharaibeh <jafar@atcorp.com> - 8.5
 - Major Highlights:
@@ -999,7 +899,6 @@
 - bfdd:
 -    Fix broken FSM in active/passive modes
 - bgpd:
--    Fix crash due to community aliases size
 -    Notification Message Support for BGP Graceful Restart (rfc8538)
 -    BGP Cease Notification Subcode For BFD
 -    Send Hold Timer for BGP (own implementation without an additional knob)
