// SPDX-License-Identifier: GPL-2.0-or-later
/*
 * This is an implementation of rfc2370.
 * Copyright (C) 2001 KDD R&D Laboratories, Inc.
 * http://www.kddlabs.co.jp/
 */

#include <zebra.h>

#include "linklist.h"
#include "prefix.h"
#include "if.h"
#include "table.h"
#include "memory.h"
#include "command.h"
#include "vty.h"
#include "stream.h"
#include "log.h"
#include "frrevent.h"
#include "hash.h"
#include "sockunion.h" /* for inet_aton() */
#include "printfrr.h"

#include "ospfd/ospfd.h"
#include "ospfd/ospf_interface.h"
#include "ospfd/ospf_ism.h"
#include "ospfd/ospf_asbr.h"
#include "ospfd/ospf_lsa.h"
#include "ospfd/ospf_lsdb.h"
#include "ospfd/ospf_neighbor.h"
#include "ospfd/ospf_nsm.h"
#include "ospfd/ospf_flood.h"
#include "ospfd/ospf_packet.h"
#include "ospfd/ospf_spf.h"
#include "ospfd/ospf_dump.h"
#include "ospfd/ospf_route.h"
#include "ospfd/ospf_ase.h"
#include "ospfd/ospf_zebra.h"
#include "ospfd/ospf_te.h"
#include "ospfd/ospf_sr.h"
#include "ospfd/ospf_ri.h"
#include "ospfd/ospf_ext.h"
#include "ospfd/ospf_errors.h"

DEFINE_MTYPE_STATIC(OSPFD, OSPF_OPAQUE_FUNCTAB, "OSPF opaque function table");
DEFINE_MTYPE_STATIC(OSPFD, OPAQUE_INFO_PER_TYPE, "OSPF opaque per-type info");
DEFINE_MTYPE_STATIC(OSPFD, OPAQUE_INFO_PER_ID, "OSPF opaque per-ID info");

/*------------------------------------------------------------------------*
 * Following are initialize/terminate functions for Opaque-LSAs handling.
 *------------------------------------------------------------------------*/

#ifdef SUPPORT_OSPF_API
int ospf_apiserver_init(void);
void ospf_apiserver_term(void);
/* Init apiserver? It's disabled by default. */
int ospf_apiserver_enable;
#endif /* SUPPORT_OSPF_API */

static void ospf_opaque_register_vty(void);
static void ospf_opaque_funclist_init(void);
static void ospf_opaque_funclist_term(void);
static void free_opaque_info_per_type_del(void *val);
static void free_opaque_info_per_id(void *val);
static int ospf_opaque_lsa_install_hook(struct ospf_lsa *lsa);
static int ospf_opaque_lsa_delete_hook(struct ospf_lsa *lsa);

void ospf_opaque_init(void)
{
	ospf_opaque_register_vty();
	ospf_opaque_funclist_init();

	if (ospf_mpls_te_init() != 0)
		exit(1);

	/* Segment Routing init */
	if (ospf_sr_init() != 0)
		exit(1);

	if (ospf_router_info_init() != 0)
		exit(1);

	if (ospf_ext_init() != 0)
		exit(1);

#ifdef SUPPORT_OSPF_API
	if ((ospf_apiserver_enable) && (ospf_apiserver_init() != 0))
		exit(1);
#endif /* SUPPORT_OSPF_API */

	return;
}

void ospf_opaque_term(void)
{
	ospf_mpls_te_term();

	ospf_router_info_term();

	ospf_ext_term();

	ospf_sr_term();

#ifdef SUPPORT_OSPF_API
	ospf_apiserver_term();
#endif /* SUPPORT_OSPF_API */

	ospf_opaque_funclist_term();
	return;
}

void ospf_opaque_finish(void)
{
	ospf_mpls_te_finish();

	ospf_router_info_finish();

	ospf_ext_finish();

#ifdef SUPPORT_OSPF_API
	ospf_apiserver_term();
#endif

	ospf_sr_finish();
}

int ospf_opaque_type9_lsa_init(struct ospf_interface *oi)
{
	if (oi->opaque_lsa_self != NULL)
		list_delete(&oi->opaque_lsa_self);

	oi->opaque_lsa_self = list_new();
	oi->opaque_lsa_self->del = free_opaque_info_per_type_del;
	oi->t_opaque_lsa_self = NULL;
	return 0;
}

void ospf_opaque_type9_lsa_term(struct ospf_interface *oi)
{
	EVENT_OFF(oi->t_opaque_lsa_self);
	if (oi->opaque_lsa_self != NULL)
		list_delete(&oi->opaque_lsa_self);
	oi->opaque_lsa_self = NULL;
	return;
}

int ospf_opaque_type10_lsa_init(struct ospf_area *area)
{
	if (area->opaque_lsa_self != NULL)
		list_delete(&area->opaque_lsa_self);

	area->opaque_lsa_self = list_new();
	area->opaque_lsa_self->del = free_opaque_info_per_type_del;
	area->t_opaque_lsa_self = NULL;

#ifdef MONITOR_LSDB_CHANGE
	area->lsdb->new_lsa_hook = ospf_opaque_lsa_install_hook;
	area->lsdb->del_lsa_hook = ospf_opaque_lsa_delete_hook;
#endif /* MONITOR_LSDB_CHANGE */
	return 0;
}

void ospf_opaque_type10_lsa_term(struct ospf_area *area)
{
#ifdef MONITOR_LSDB_CHANGE
	area->lsdb->new_lsa_hook = area->lsdb->del_lsa_hook = NULL;
#endif /* MONITOR_LSDB_CHANGE */

	EVENT_OFF(area->t_opaque_lsa_self);
	if (area->opaque_lsa_self != NULL)
		list_delete(&area->opaque_lsa_self);
	return;
}

int ospf_opaque_type11_lsa_init(struct ospf *top)
{
	if (top->opaque_lsa_self != NULL)
		list_delete(&top->opaque_lsa_self);

	top->opaque_lsa_self = list_new();
	top->opaque_lsa_self->del = free_opaque_info_per_type_del;
	top->t_opaque_lsa_self = NULL;

#ifdef MONITOR_LSDB_CHANGE
	top->lsdb->new_lsa_hook = ospf_opaque_lsa_install_hook;
	top->lsdb->del_lsa_hook = ospf_opaque_lsa_delete_hook;
#endif /* MONITOR_LSDB_CHANGE */
	return 0;
}

void ospf_opaque_type11_lsa_term(struct ospf *top)
{
#ifdef MONITOR_LSDB_CHANGE
	top->lsdb->new_lsa_hook = top->lsdb->del_lsa_hook = NULL;
#endif /* MONITOR_LSDB_CHANGE */

	EVENT_OFF(top->t_opaque_lsa_self);
	if (top->opaque_lsa_self != NULL)
		list_delete(&top->opaque_lsa_self);
	return;
}

static const char *ospf_opaque_type_name(uint8_t opaque_type)
{
	const char *name = "Unknown";

	switch (opaque_type) {
	case OPAQUE_TYPE_WILDCARD: /* This is a special assignment! */
		name = "Wildcard";
		break;
	case OPAQUE_TYPE_TRAFFIC_ENGINEERING_LSA:
		name = "Traffic Engineering LSA";
		break;
	case OPAQUE_TYPE_SYCAMORE_OPTICAL_TOPOLOGY_DESC:
		name = "Sycamore optical topology description";
		break;
	case OPAQUE_TYPE_GRACE_LSA:
		name = "Grace-LSA";
		break;
	case OPAQUE_TYPE_INTER_AS_LSA:
		name = "Inter-AS TE-v2 LSA";
		break;
	case OPAQUE_TYPE_ROUTER_INFORMATION_LSA:
		name = "Router Information LSA";
		break;
	case OPAQUE_TYPE_EXTENDED_PREFIX_LSA:
		name = "Extended Prefix Opaque LSA";
		break;
	case OPAQUE_TYPE_EXTENDED_LINK_LSA:
		name = "Extended Link Opaque LSA";
		break;
	default:
		if (OPAQUE_TYPE_RANGE_UNASSIGNED(opaque_type))
			name = "Unassigned";
		else {
			uint32_t bigger_range = opaque_type;
			/*
			 * Get around type-limits warning: comparison is always
			 * true due to limited range of data type
			 */
			if (OPAQUE_TYPE_RANGE_RESERVED(bigger_range))
				name = "Private/Experimental";
		}
		break;
	}
	return name;
}

/*------------------------------------------------------------------------*
 * Following are management functions to store user specified callbacks.
 *------------------------------------------------------------------------*/

struct opaque_info_per_type; /* Forward declaration. */

static void free_opaque_info_per_type(struct opaque_info_per_type *oipt,
				      bool cleanup_owner);

struct ospf_opaque_functab {
	uint8_t opaque_type;
	uint32_t ref_count;

	int (*new_if_hook)(struct interface *ifp);
	int (*del_if_hook)(struct interface *ifp);
	void (*ism_change_hook)(struct ospf_interface *oi, int old_status);
	void (*nsm_change_hook)(struct ospf_neighbor *nbr, int old_status);
	void (*config_write_router)(struct vty *vty);
	void (*config_write_if)(struct vty *vty, struct interface *ifp);
	void (*config_write_debug)(struct vty *vty);
	void (*show_opaque_info)(struct vty *vty, struct json_object *json,
				 struct ospf_lsa *lsa);
	int (*lsa_originator)(void *arg);
	struct ospf_lsa *(*lsa_refresher)(struct ospf_lsa *lsa);
	int (*new_lsa_hook)(struct ospf_lsa *lsa);
	int (*del_lsa_hook)(struct ospf_lsa *lsa);
};

/* Handle LSA-9/10/11 altogether. */
static struct list *ospf_opaque_wildcard_funclist;
static struct list *ospf_opaque_type9_funclist;
static struct list *ospf_opaque_type10_funclist;
static struct list *ospf_opaque_type11_funclist;

static void ospf_opaque_functab_ref(struct ospf_opaque_functab *functab)
{
	functab->ref_count++;
}

static void ospf_opaque_functab_deref(struct ospf_opaque_functab *functab)
{
	assert(functab->ref_count);
	functab->ref_count--;
	if (functab->ref_count == 0)
		XFREE(MTYPE_OSPF_OPAQUE_FUNCTAB, functab);
}

static void ospf_opaque_del_functab(void *val)
{
	struct ospf_opaque_functab *functab = (struct ospf_opaque_functab *)val;

	if (IS_DEBUG_OSPF_EVENT)
		zlog_debug("%s: Opaque LSA functab list deletion callback type %u (%p)",
			   __func__, functab->opaque_type, functab);

	ospf_opaque_functab_deref(functab);
	return;
}

static void ospf_opaque_funclist_init(void)
{
	struct list *funclist;

	if (IS_DEBUG_OSPF_EVENT)
		zlog_debug("%s: Function list initialize", __func__);

	funclist = ospf_opaque_wildcard_funclist = list_new();
	funclist->del = ospf_opaque_del_functab;

	funclist = ospf_opaque_type9_funclist = list_new();
	funclist->del = ospf_opaque_del_functab;

	funclist = ospf_opaque_type10_funclist = list_new();
	funclist->del = ospf_opaque_del_functab;

	funclist = ospf_opaque_type11_funclist = list_new();
	funclist->del = ospf_opaque_del_functab;
	return;
}

static void ospf_opaque_funclist_term(void)
{
	struct list *funclist;

	if (IS_DEBUG_OSPF_EVENT)
		zlog_debug("%s: Function list terminate", __func__);

	funclist = ospf_opaque_wildcard_funclist;
	list_delete(&funclist);

	funclist = ospf_opaque_type9_funclist;
	list_delete(&funclist);

	funclist = ospf_opaque_type10_funclist;
	list_delete(&funclist);

	funclist = ospf_opaque_type11_funclist;
	list_delete(&funclist);
	return;
}

static struct list *ospf_get_opaque_funclist(uint8_t lsa_type)
{
	struct list *funclist = NULL;

	switch (lsa_type) {
	case OPAQUE_TYPE_WILDCARD:
		/* XXX
		 * This is an ugly trick to handle type-9/10/11 LSA altogether.
		 * Yes, "OPAQUE_TYPE_WILDCARD (value 0)" is not an LSA-type, nor
		 * an officially assigned opaque-type.
		 * Though it is possible that the value might be officially used
		 * in the future, we use it internally as a special label, for
		 * now.
		 */
		funclist = ospf_opaque_wildcard_funclist;
		break;
	case OSPF_OPAQUE_LINK_LSA:
		funclist = ospf_opaque_type9_funclist;
		break;
	case OSPF_OPAQUE_AREA_LSA:
		funclist = ospf_opaque_type10_funclist;
		break;
	case OSPF_OPAQUE_AS_LSA:
		funclist = ospf_opaque_type11_funclist;
		break;
	default:
		flog_warn(EC_OSPF_LSA_UNEXPECTED, "%s: Unexpected LSA-type(%u)",
			  __func__, lsa_type);
		break;
	}
	return funclist;
}

/* XXX: such a huge argument list can /not/ be healthy... */
int ospf_register_opaque_functab(
	uint8_t lsa_type, uint8_t opaque_type,
	int (*new_if_hook)(struct interface *ifp),
	int (*del_if_hook)(struct interface *ifp),
	void (*ism_change_hook)(struct ospf_interface *oi, int old_status),
	void (*nsm_change_hook)(struct ospf_neighbor *nbr, int old_status),
	void (*config_write_router)(struct vty *vty),
	void (*config_write_if)(struct vty *vty, struct interface *ifp),
	void (*config_write_debug)(struct vty *vty),
	void (*show_opaque_info)(struct vty *vty, struct json_object *json,
				 struct ospf_lsa *lsa),
	int (*lsa_originator)(void *arg),
	struct ospf_lsa *(*lsa_refresher)(struct ospf_lsa *lsa),
	int (*new_lsa_hook)(struct ospf_lsa *lsa),
	int (*del_lsa_hook)(struct ospf_lsa *lsa))
{
	struct list *funclist;
	struct ospf_opaque_functab *new;

	if ((funclist = ospf_get_opaque_funclist(lsa_type)) == NULL)
		return -1;

	struct listnode *node, *nnode;
	struct ospf_opaque_functab *functab;

	for (ALL_LIST_ELEMENTS(funclist, node, nnode, functab))
		if (functab->opaque_type == opaque_type) {
			if (IS_DEBUG_OSPF_EVENT)
				zlog_debug("%s: Opaque LSA functab found type %u, (%p)",
					   __func__, functab->opaque_type,
					   functab);
			break;
		}

	if (functab == NULL)
		new = XCALLOC(MTYPE_OSPF_OPAQUE_FUNCTAB,
			      sizeof(struct ospf_opaque_functab));
	else {
		if (IS_DEBUG_OSPF_EVENT)
			zlog_debug("%s: Re-register Opaque LSA type %u, opaque type %u, (%p)",
				   __func__, lsa_type, opaque_type, functab);
		return 0;
	}

	new->opaque_type = opaque_type;
	new->new_if_hook = new_if_hook;
	new->del_if_hook = del_if_hook;
	new->ism_change_hook = ism_change_hook;
	new->nsm_change_hook = nsm_change_hook;
	new->config_write_router = config_write_router;
	new->config_write_if = config_write_if;
	new->config_write_debug = config_write_debug;
	new->show_opaque_info = show_opaque_info;
	new->lsa_originator = lsa_originator;
	new->lsa_refresher = lsa_refresher;
	new->new_lsa_hook = new_lsa_hook;
	new->del_lsa_hook = del_lsa_hook;

	if (IS_DEBUG_OSPF_EVENT)
		zlog_debug("%s: Register Opaque LSA type %u, opaque type %u, (%p)",
			   __func__, lsa_type, opaque_type, new);

	listnode_add(funclist, new);
	ospf_opaque_functab_ref(new);

	return 0;
}

void ospf_delete_opaque_functab(uint8_t lsa_type, uint8_t opaque_type)
{
	struct list *funclist;
	struct listnode *node, *nnode;
	struct ospf_opaque_functab *functab;

	if ((funclist = ospf_get_opaque_funclist(lsa_type)) != NULL)
		for (ALL_LIST_ELEMENTS(funclist, node, nnode, functab)) {
			if (functab->opaque_type == opaque_type) {
				if (IS_DEBUG_OSPF_EVENT)
					zlog_debug("%s: Delete Opaque functab LSA type %u, opaque type %u, (%p)",
						   __func__, lsa_type,
						   opaque_type, functab);

				/* Dequeue listnode entry from the function table
				 * list coreesponding to the opaque LSA type.
				 * Note that the list deletion callback frees
				 * the functab entry memory.
				 */
				listnode_delete(funclist, functab);
				ospf_opaque_functab_deref(functab);
				break;
			}
		}

	return;
}

static struct ospf_opaque_functab *
ospf_opaque_functab_lookup(struct ospf_lsa *lsa)
{
	struct list *funclist;
	struct listnode *node;
	struct ospf_opaque_functab *functab;
	uint8_t key = GET_OPAQUE_TYPE(ntohl(lsa->data->id.s_addr));

	if ((funclist = ospf_get_opaque_funclist(lsa->data->type)) != NULL)
		for (ALL_LIST_ELEMENTS_RO(funclist, node, functab))
			if (functab->opaque_type == key)
				return functab;

	return NULL;
}

/*------------------------------------------------------------------------*
 * Following are management functions for self-originated LSA entries.
 *------------------------------------------------------------------------*/

/*
 * Opaque-LSA control information per opaque-type.
 * Single Opaque-Type may have multiple instances; each of them will be
 * identified by their opaque-id.
 */
struct opaque_info_per_type {
	uint8_t lsa_type;
	uint8_t opaque_type;

	enum { PROC_NORMAL, PROC_SUSPEND } status;

	/*
	 * Thread for (re-)origination scheduling for this opaque-type.
	 *
	 * Initial origination of Opaque-LSAs is controlled by generic
	 * Opaque-LSA handling module so that same opaque-type entries are
	 * called all at once when certain conditions are met.
	 * However, there might be cases that some Opaque-LSA clients need
	 * to (re-)originate their own Opaque-LSAs out-of-sync with others.
	 * This thread is prepared for that specific purpose.
	 */
	struct event *t_opaque_lsa_self;

	/*
	 * Backpointer to an "owner" which is LSA-type dependent.
	 *   type-9:  struct ospf_interface
	 *   type-10: struct ospf_area
	 *   type-11: struct ospf
	 */
	void *owner;

	/* Collection of callback functions for this opaque-type. */
	struct ospf_opaque_functab *functab;

	/* List of Opaque-LSA control information per opaque-id. */
	struct list *id_list;
};

/* Opaque-LSA control information per opaque-id. */
struct opaque_info_per_id {
	uint32_t opaque_id;

	/* Thread for refresh/flush scheduling for this opaque-type/id. */
	struct event *t_opaque_lsa_self;

	/* Backpointer to Opaque-LSA control information per opaque-type. */
	struct opaque_info_per_type *opqctl_type;

	/* Here comes an actual Opaque-LSA entry for this opaque-type/id. */
	struct ospf_lsa *lsa;
};

static struct opaque_info_per_type *
register_opaque_info_per_type(struct ospf_opaque_functab *functab,
			      struct ospf_lsa *new);
static struct opaque_info_per_type *
lookup_opaque_info_by_type(struct ospf_lsa *lsa);
static struct opaque_info_per_id *
register_opaque_info_per_id(struct opaque_info_per_type *oipt,
			    struct ospf_lsa *new);
static struct opaque_info_per_id *
lookup_opaque_info_by_id(struct opaque_info_per_type *oipt,
			 struct ospf_lsa *lsa);
static struct opaque_info_per_id *register_opaque_lsa(struct ospf_lsa *new);


static struct opaque_info_per_type *
register_opaque_info_per_type(struct ospf_opaque_functab *functab,
			      struct ospf_lsa *new)
{
	struct ospf *top;
	struct opaque_info_per_type *oipt;

	oipt = XCALLOC(MTYPE_OPAQUE_INFO_PER_TYPE,
		       sizeof(struct opaque_info_per_type));

	switch (new->data->type) {
	case OSPF_OPAQUE_LINK_LSA:
		oipt->owner = new->oi;
		listnode_add(new->oi->opaque_lsa_self, oipt);
		break;
	case OSPF_OPAQUE_AREA_LSA:
		oipt->owner = new->area;
		listnode_add(new->area->opaque_lsa_self, oipt);
		break;
	case OSPF_OPAQUE_AS_LSA:
		top = ospf_lookup_by_vrf_id(VRF_DEFAULT);
		if (new->area != NULL && (top = new->area->ospf) == NULL) {
			free_opaque_info_per_type(oipt, true);
			oipt = NULL;
			goto out; /* This case may not exist. */
		}
		oipt->owner = top;
		listnode_add(top->opaque_lsa_self, oipt);
		break;
	default:
		flog_warn(EC_OSPF_LSA_UNEXPECTED, "%s: Unexpected LSA-type(%u)",
			  __func__, new->data->type);
		free_opaque_info_per_type(oipt, true);
		oipt = NULL;
		goto out; /* This case may not exist. */
	}

	oipt->lsa_type = new->data->type;
	oipt->opaque_type = GET_OPAQUE_TYPE(ntohl(new->data->id.s_addr));
	oipt->status = PROC_NORMAL;
	oipt->functab = functab;
	ospf_opaque_functab_ref(functab);
	oipt->id_list = list_new();
	oipt->id_list->del = free_opaque_info_per_id;

	if (IS_DEBUG_OSPF_EVENT)
		zlog_debug("%s: Register Opaque info-per-type LSA type %u, opaque type %u, (%p), Functab (%p)",
			   __func__, oipt->lsa_type, oipt->opaque_type, oipt,
			   oipt->functab);

out:
	return oipt;
}

static void free_opaque_info_per_type(struct opaque_info_per_type *oipt,
				      bool cleanup_owner)
{
	struct opaque_info_per_id *oipi;
	struct ospf_lsa *lsa;
	struct listnode *node, *nnode;
	struct list *l;

	/* Control information per opaque-id may still exist. */
	for (ALL_LIST_ELEMENTS(oipt->id_list, node, nnode, oipi)) {
		if ((lsa = oipi->lsa) == NULL)
			continue;
		if (IS_LSA_MAXAGE(lsa))
			continue;
		ospf_opaque_lsa_flush_schedule(lsa);
	}

	EVENT_OFF(oipt->t_opaque_lsa_self);
	list_delete(&oipt->id_list);
	if (cleanup_owner) {
		/* Remove from its owner's self-originated LSA list. */
		switch (oipt->lsa_type) {
		case OSPF_OPAQUE_LINK_LSA:
			l = ((struct ospf_interface *)oipt->owner)
				    ->opaque_lsa_self;
			break;
		case OSPF_OPAQUE_AREA_LSA:
			l = ((struct ospf_area *)oipt->owner)->opaque_lsa_self;
			break;
		case OSPF_OPAQUE_AS_LSA:
			l = ((struct ospf *)oipt->owner)->opaque_lsa_self;
			break;
		default:
			flog_warn(
				EC_OSPF_LSA_UNEXPECTED,
				"free_opaque_info_owner: Unexpected LSA-type(%u)",
				oipt->lsa_type);
			return;
		}
		listnode_delete(l, oipt);
	}

	if (oipt->functab)
		ospf_opaque_functab_deref(oipt->functab);

	if (IS_DEBUG_OSPF_EVENT)
		zlog_debug("%s: Free Opaque info-per-type LSA type %u, opaque type %u, (%p), Functab (%p)",
			   __func__, oipt->lsa_type, oipt->opaque_type, oipt,
			   oipt->functab);

	XFREE(MTYPE_OPAQUE_INFO_PER_TYPE, oipt);
	return;
}

static void free_opaque_info_per_type_del(void *val)
{
	free_opaque_info_per_type((struct opaque_info_per_type *)val, false);
}

static struct opaque_info_per_type *
lookup_opaque_info_by_type(struct ospf_lsa *lsa)
{
	struct ospf *top;
	struct ospf_area *area;
	struct ospf_interface *oi;
	struct list *listtop = NULL;
	struct listnode *node, *nnode;
	struct opaque_info_per_type *oipt = NULL;
	uint8_t key = GET_OPAQUE_TYPE(ntohl(lsa->data->id.s_addr));

	switch (lsa->data->type) {
	case OSPF_OPAQUE_LINK_LSA:
		if ((oi = lsa->oi) != NULL)
			listtop = oi->opaque_lsa_self;
		else
			flog_warn(
				EC_OSPF_LSA,
				"Type-9 Opaque-LSA: Reference to OI is missing?");
		break;
	case OSPF_OPAQUE_AREA_LSA:
		if ((area = lsa->area) != NULL)
			listtop = area->opaque_lsa_self;
		else
			flog_warn(
				EC_OSPF_LSA,
				"Type-10 Opaque-LSA: Reference to AREA is missing?");
		break;
	case OSPF_OPAQUE_AS_LSA:
		top = ospf_lookup_by_vrf_id(VRF_DEFAULT);
		if ((area = lsa->area) != NULL && (top = area->ospf) == NULL) {
			flog_warn(
				EC_OSPF_LSA,
				"Type-11 Opaque-LSA: Reference to OSPF is missing?");
			break; /* Unlikely to happen. */
		}
		listtop = top->opaque_lsa_self;
		break;
	default:
		flog_warn(EC_OSPF_LSA_UNEXPECTED, "%s: Unexpected LSA-type(%u)",
			  __func__, lsa->data->type);
		break;
	}

	if (listtop != NULL)
		for (ALL_LIST_ELEMENTS(listtop, node, nnode, oipt))
			if (oipt->opaque_type == key)
				return oipt;

	return NULL;
}

static struct opaque_info_per_id *
register_opaque_info_per_id(struct opaque_info_per_type *oipt,
			    struct ospf_lsa *new)
{
	struct opaque_info_per_id *oipi;

	oipi = XCALLOC(MTYPE_OPAQUE_INFO_PER_ID,
		       sizeof(struct opaque_info_per_id));

	oipi->opaque_id = GET_OPAQUE_ID(ntohl(new->data->id.s_addr));
	oipi->opqctl_type = oipt;
	oipi->lsa = ospf_lsa_lock(new);

	listnode_add(oipt->id_list, oipi);

	return oipi;
}

static void free_opaque_info_per_id(void *val)
{
	struct opaque_info_per_id *oipi = (struct opaque_info_per_id *)val;

	EVENT_OFF(oipi->t_opaque_lsa_self);
	if (oipi->lsa != NULL)
		ospf_lsa_unlock(&oipi->lsa);
	XFREE(MTYPE_OPAQUE_INFO_PER_ID, oipi);
	return;
}

static struct opaque_info_per_id *
lookup_opaque_info_by_id(struct opaque_info_per_type *oipt,
			 struct ospf_lsa *lsa)
{
	struct listnode *node, *nnode;
	struct opaque_info_per_id *oipi;
	uint32_t key = GET_OPAQUE_ID(ntohl(lsa->data->id.s_addr));

	for (ALL_LIST_ELEMENTS(oipt->id_list, node, nnode, oipi))
		if (oipi->opaque_id == key)
			return oipi;

	return NULL;
}

static struct opaque_info_per_id *register_opaque_lsa(struct ospf_lsa *new)
{
	struct ospf_opaque_functab *functab;
	struct opaque_info_per_type *oipt;
	struct opaque_info_per_id *oipi = NULL;

	if ((functab = ospf_opaque_functab_lookup(new)) == NULL)
		goto out;

	if ((oipt = lookup_opaque_info_by_type(new)) == NULL
	    && (oipt = register_opaque_info_per_type(functab, new)) == NULL)
		goto out;

	if ((oipi = register_opaque_info_per_id(oipt, new)) == NULL)
		goto out;

out:
	return oipi;
}

int ospf_opaque_is_owned(struct ospf_lsa *lsa)
{
	struct opaque_info_per_type *oipt = lookup_opaque_info_by_type(lsa);

	return (oipt != NULL && lookup_opaque_info_by_id(oipt, lsa) != NULL);
}

/*
 * Cleanup Link-Local LSAs assocaited with an interface that is being deleted.
 * Since these LSAs are stored in the area link state database (LSDB) as opposed
 * to a separate per-interface, they must be deleted from the area database.
 * Since their flooding scope is solely the deleted OSPF interface, there is no
 * need to attempt to flush them from the routing domain. For link local LSAs
 * originated via the OSPF server API, LSA deletion before interface deletion
 * is required so that the callback can access the OSPF interface address.
 */
void ospf_opaque_type9_lsa_if_cleanup(struct ospf_interface *oi)
{
	struct route_node *rn;
	struct ospf_lsdb *lsdb;
	struct ospf_lsa *lsa;

	lsdb = oi->area->lsdb;
	LSDB_LOOP (OPAQUE_LINK_LSDB(oi->area), rn, lsa)
		/*
		 * While the LSA shouldn't be referenced on any LSA
		 * lists since the flooding scoped is confined to the
		 * interface being deleted, clear the pointer to the
		 * deleted interface to avoid references and set the
		 * age to MAXAGE to avoid flush processing when the LSA
		 * is removed from the interface opaque info list.
		 */
		if (lsa->oi == oi) {
			if (IS_DEBUG_OSPF_EVENT)
				zlog_debug("Delete Type-9 Opaque-LSA on interface delete: [opaque-type=%u, opaque-id=%x]",
					   GET_OPAQUE_TYPE(
						   ntohl(lsa->data->id.s_addr)),
					   GET_OPAQUE_ID(ntohl(
						   lsa->data->id.s_addr)));
			ospf_lsdb_delete(lsdb, lsa);
			lsa->data->ls_age = htons(OSPF_LSA_MAXAGE);
			lsa->oi = NULL;
			ospf_lsa_discard(lsa);
		}
}

/*------------------------------------------------------------------------*
 * Following are (vty) configuration functions for Opaque-LSAs handling.
 *------------------------------------------------------------------------*/

DEFUN (capability_opaque,
       capability_opaque_cmd,
       "capability opaque",
       "Enable specific OSPF feature\n"
       "Opaque LSA\n")
{
	VTY_DECLVAR_INSTANCE_CONTEXT(ospf, ospf);

	/* Check that OSPF is using default VRF */
	if (ospf->vrf_id != VRF_DEFAULT) {
		vty_out(vty,
			"OSPF Opaque LSA is only supported in default VRF\n");
		return CMD_WARNING_CONFIG_FAILED;
	}

	/* Turn on the "master switch" of opaque-lsa capability. */
	if (!CHECK_FLAG(ospf->config, OSPF_OPAQUE_CAPABLE)) {
		if (IS_DEBUG_OSPF_EVENT)
			zlog_debug("Opaque capability: OFF -> ON");

		SET_FLAG(ospf->config, OSPF_OPAQUE_CAPABLE);
		ospf_renegotiate_optional_capabilities(ospf);
	}
	return CMD_SUCCESS;
}

DEFUN (ospf_opaque,
       ospf_opaque_cmd,
       "ospf opaque-lsa",
       "OSPF specific commands\n"
       "Enable the Opaque-LSA capability (rfc2370)\n")
{
	return capability_opaque(self, vty, argc, argv);
}

DEFUN (no_capability_opaque,
       no_capability_opaque_cmd,
       "no capability opaque",
       NO_STR
       "Enable specific OSPF feature\n"
       "Opaque LSA\n")
{
	VTY_DECLVAR_INSTANCE_CONTEXT(ospf, ospf);

	/* Turn off the "master switch" of opaque-lsa capability. */
	if (CHECK_FLAG(ospf->config, OSPF_OPAQUE_CAPABLE)) {
		if (IS_DEBUG_OSPF_EVENT)
			zlog_debug("Opaque capability: ON -> OFF");

		UNSET_FLAG(ospf->config, OSPF_OPAQUE_CAPABLE);
		ospf_renegotiate_optional_capabilities(ospf);
	}
	return CMD_SUCCESS;
}

DEFUN (no_ospf_opaque,
       no_ospf_opaque_cmd,
       "no ospf opaque-lsa",
       NO_STR
       "OSPF specific commands\n"
       "Enable the Opaque-LSA capability (rfc2370)\n")
{
	return no_capability_opaque(self, vty, argc, argv);
}

static void ospf_opaque_register_vty(void)
{
	install_element(OSPF_NODE, &capability_opaque_cmd);
	install_element(OSPF_NODE, &no_capability_opaque_cmd);
	install_element(OSPF_NODE, &ospf_opaque_cmd);
	install_element(OSPF_NODE, &no_ospf_opaque_cmd);
	return;
}

/*------------------------------------------------------------------------*
 * Following are collection of user-registered function callers.
 *------------------------------------------------------------------------*/

static int opaque_lsa_new_if_callback(struct list *funclist,
				      struct interface *ifp)
{
	struct listnode *node, *nnode;
	struct ospf_opaque_functab *functab;
	int rc = -1;

	for (ALL_LIST_ELEMENTS(funclist, node, nnode, functab))
		if (functab->new_if_hook != NULL)
			if ((*functab->new_if_hook)(ifp) != 0)
				goto out;
	rc = 0;
out:
	return rc;
}

static int opaque_lsa_del_if_callback(struct list *funclist,
				      struct interface *ifp)
{
	struct listnode *node, *nnode;
	struct ospf_opaque_functab *functab;
	int rc = -1;

	for (ALL_LIST_ELEMENTS(funclist, node, nnode, functab))
		if (functab->del_if_hook != NULL)
			if ((*functab->del_if_hook)(ifp) != 0)
				goto out;
	rc = 0;
out:
	return rc;
}

static void opaque_lsa_ism_change_callback(struct list *funclist,
					   struct ospf_interface *oi,
					   int old_status)
{
	struct listnode *node, *nnode;
	struct ospf_opaque_functab *functab;

	for (ALL_LIST_ELEMENTS(funclist, node, nnode, functab))
		if (functab->ism_change_hook != NULL)
			(*functab->ism_change_hook)(oi, old_status);

	return;
}

static void opaque_lsa_nsm_change_callback(struct list *funclist,
					   struct ospf_neighbor *nbr,
					   int old_status)
{
	struct listnode *node, *nnode;
	struct ospf_opaque_functab *functab;

	for (ALL_LIST_ELEMENTS(funclist, node, nnode, functab))
		if (functab->nsm_change_hook != NULL)
			(*functab->nsm_change_hook)(nbr, old_status);
	return;
}

static void opaque_lsa_config_write_router_callback(struct list *funclist,
						    struct vty *vty)
{
	struct listnode *node, *nnode;
	struct ospf_opaque_functab *functab;

	for (ALL_LIST_ELEMENTS(funclist, node, nnode, functab))
		if (functab->config_write_router != NULL)
			(*functab->config_write_router)(vty);
	return;
}

static void opaque_lsa_config_write_if_callback(struct list *funclist,
						struct vty *vty,
						struct interface *ifp)
{
	struct listnode *node, *nnode;
	struct ospf_opaque_functab *functab;

	for (ALL_LIST_ELEMENTS(funclist, node, nnode, functab))
		if (functab->config_write_if != NULL)
			(*functab->config_write_if)(vty, ifp);
	return;
}

static void opaque_lsa_config_write_debug_callback(struct list *funclist,
						   struct vty *vty)
{
	struct listnode *node, *nnode;
	struct ospf_opaque_functab *functab;

	for (ALL_LIST_ELEMENTS(funclist, node, nnode, functab))
		if (functab->config_write_debug != NULL)
			(*functab->config_write_debug)(vty);
	return;
}

static int opaque_lsa_originate_callback(struct list *funclist,
					 void *lsa_type_dependent)
{
	struct listnode *node, *nnode;
	struct ospf_opaque_functab *functab;
	int rc = -1;

	for (ALL_LIST_ELEMENTS(funclist, node, nnode, functab))
		if (functab->lsa_originator != NULL)
			if ((*functab->lsa_originator)(lsa_type_dependent) != 0)
				goto out;
	rc = 0;
out:
	return rc;
}

static int new_lsa_callback(struct list *funclist, struct ospf_lsa *lsa)
{
	struct listnode *node, *nnode;
	struct ospf_opaque_functab *functab;
	int rc = -1;

	/* This function handles ALL types of LSAs, not only opaque ones. */
	for (ALL_LIST_ELEMENTS(funclist, node, nnode, functab))
		if (functab->new_lsa_hook != NULL)
			if ((*functab->new_lsa_hook)(lsa) != 0)
				goto out;
	rc = 0;
out:
	return rc;
}

static int del_lsa_callback(struct list *funclist, struct ospf_lsa *lsa)
{
	struct listnode *node, *nnode;
	struct ospf_opaque_functab *functab;
	int rc = -1;

	/* This function handles ALL types of LSAs, not only opaque ones. */
	for (ALL_LIST_ELEMENTS(funclist, node, nnode, functab))
		if (functab->del_lsa_hook != NULL)
			if ((*functab->del_lsa_hook)(lsa) != 0)
				goto out;
	rc = 0;
out:
	return rc;
}

/*------------------------------------------------------------------------*
 * Following are glue functions to call Opaque-LSA specific processing.
 *------------------------------------------------------------------------*/

int ospf_opaque_new_if(struct interface *ifp)
{
	struct list *funclist;
	int rc = -1;

	funclist = ospf_opaque_wildcard_funclist;
	if (opaque_lsa_new_if_callback(funclist, ifp) != 0)
		goto out;

	funclist = ospf_opaque_type9_funclist;
	if (opaque_lsa_new_if_callback(funclist, ifp) != 0)
		goto out;

	funclist = ospf_opaque_type10_funclist;
	if (opaque_lsa_new_if_callback(funclist, ifp) != 0)
		goto out;

	funclist = ospf_opaque_type11_funclist;
	if (opaque_lsa_new_if_callback(funclist, ifp) != 0)
		goto out;

	rc = 0;
out:
	return rc;
}

int ospf_opaque_del_if(struct interface *ifp)
{
	struct list *funclist;
	int rc = -1;

	funclist = ospf_opaque_wildcard_funclist;
	if (opaque_lsa_del_if_callback(funclist, ifp) != 0)
		goto out;

	funclist = ospf_opaque_type9_funclist;
	if (opaque_lsa_del_if_callback(funclist, ifp) != 0)
		goto out;

	funclist = ospf_opaque_type10_funclist;
	if (opaque_lsa_del_if_callback(funclist, ifp) != 0)
		goto out;

	funclist = ospf_opaque_type11_funclist;
	if (opaque_lsa_del_if_callback(funclist, ifp) != 0)
		goto out;

	rc = 0;
out:
	return rc;
}

void ospf_opaque_ism_change(struct ospf_interface *oi, int old_status)
{
	struct list *funclist;

	funclist = ospf_opaque_wildcard_funclist;
	opaque_lsa_ism_change_callback(funclist, oi, old_status);

	funclist = ospf_opaque_type9_funclist;
	opaque_lsa_ism_change_callback(funclist, oi, old_status);

	funclist = ospf_opaque_type10_funclist;
	opaque_lsa_ism_change_callback(funclist, oi, old_status);

	funclist = ospf_opaque_type11_funclist;
	opaque_lsa_ism_change_callback(funclist, oi, old_status);

	return;
}

void ospf_opaque_nsm_change(struct ospf_neighbor *nbr, int old_state)
{
	struct ospf *top;
	struct list *funclist;

	if ((top = oi_to_top(nbr->oi)) == NULL)
		goto out;

	if (old_state != NSM_Full && nbr->state == NSM_Full) {
		if (CHECK_FLAG(nbr->options, OSPF_OPTION_O)) {
			if (!CHECK_FLAG(top->opaque,
					OPAQUE_OPERATION_READY_BIT)) {
				if (IS_DEBUG_OSPF_EVENT)
					zlog_debug(
						"Opaque-LSA: Now get operational!");

				SET_FLAG(top->opaque,
					 OPAQUE_OPERATION_READY_BIT);
			}

			ospf_opaque_lsa_originate_schedule(nbr->oi, NULL);
		}
	} else if (old_state == NSM_Full && nbr->state != NSM_Full) {
#ifdef NOTYET
/*
 * If no more opaque-capable full-state neighbor remains in the
 * flooding scope which corresponds to Opaque-LSA type, periodic
 * LS flooding should be stopped.
 */
#endif /* NOTYET */
		;
	}

	funclist = ospf_opaque_wildcard_funclist;
	opaque_lsa_nsm_change_callback(funclist, nbr, old_state);

	funclist = ospf_opaque_type9_funclist;
	opaque_lsa_nsm_change_callback(funclist, nbr, old_state);

	funclist = ospf_opaque_type10_funclist;
	opaque_lsa_nsm_change_callback(funclist, nbr, old_state);

	funclist = ospf_opaque_type11_funclist;
	opaque_lsa_nsm_change_callback(funclist, nbr, old_state);

out:
	return;
}

void ospf_opaque_config_write_router(struct vty *vty, struct ospf *ospf)
{
	struct list *funclist;

	if (CHECK_FLAG(ospf->config, OSPF_OPAQUE_CAPABLE))
		vty_out(vty, " capability opaque\n");

	funclist = ospf_opaque_wildcard_funclist;
	opaque_lsa_config_write_router_callback(funclist, vty);

	funclist = ospf_opaque_type9_funclist;
	opaque_lsa_config_write_router_callback(funclist, vty);

	funclist = ospf_opaque_type10_funclist;
	opaque_lsa_config_write_router_callback(funclist, vty);

	funclist = ospf_opaque_type11_funclist;
	opaque_lsa_config_write_router_callback(funclist, vty);

	return;
}

void ospf_opaque_config_write_if(struct vty *vty, struct interface *ifp)
{
	struct list *funclist;

	funclist = ospf_opaque_wildcard_funclist;
	opaque_lsa_config_write_if_callback(funclist, vty, ifp);

	funclist = ospf_opaque_type9_funclist;
	opaque_lsa_config_write_if_callback(funclist, vty, ifp);

	funclist = ospf_opaque_type10_funclist;
	opaque_lsa_config_write_if_callback(funclist, vty, ifp);

	funclist = ospf_opaque_type11_funclist;
	opaque_lsa_config_write_if_callback(funclist, vty, ifp);

	return;
}

void ospf_opaque_config_write_debug(struct vty *vty)
{
	struct list *funclist;

	funclist = ospf_opaque_wildcard_funclist;
	opaque_lsa_config_write_debug_callback(funclist, vty);

	funclist = ospf_opaque_type9_funclist;
	opaque_lsa_config_write_debug_callback(funclist, vty);

	funclist = ospf_opaque_type10_funclist;
	opaque_lsa_config_write_debug_callback(funclist, vty);

	funclist = ospf_opaque_type11_funclist;
	opaque_lsa_config_write_debug_callback(funclist, vty);

	return;
}

void show_opaque_info_detail(struct vty *vty, struct ospf_lsa *lsa,
			     json_object *json)
{
	char buf[128], *bp;
	struct lsa_header *lsah = lsa->data;
	uint32_t lsid = ntohl(lsah->id.s_addr);
	uint8_t opaque_type = GET_OPAQUE_TYPE(lsid);
	uint32_t opaque_id = GET_OPAQUE_ID(lsid);
	struct ospf_opaque_functab *functab;
<<<<<<< HEAD
=======
	json_object *jopaque = NULL;
>>>>>>> 03a143cd
	int len, lenValid;

	/* Switch output functionality by vty address. */
	if (vty != NULL) {
		if (!json) {
			vty_out(vty, "  Opaque-Type %u (%s)\n", opaque_type,
				ospf_opaque_type_name(opaque_type));
			vty_out(vty, "  Opaque-ID   0x%x\n", opaque_id);

			vty_out(vty, "  Opaque-Info: %u octets of data%s\n",
				ntohs(lsah->length) - OSPF_LSA_HEADER_SIZE,
				VALID_OPAQUE_INFO_LEN(lsah)
					? ""
					: "(Invalid length?)");
		} else {
			json_object_string_add(
				json, "opaqueType",
				ospf_opaque_type_name(opaque_type));
			json_object_int_add(json, "opaqueId", opaque_id);
			len = ntohs(lsah->length) - OSPF_LSA_HEADER_SIZE;
<<<<<<< HEAD
			json_object_int_add(json, "opaqueDataLength", len);
			lenValid = VALID_OPAQUE_INFO_LEN(lsah);
			json_object_boolean_add(json, "opaqueDataLengthValid",
						lenValid);
			if (lenValid) {
				bp = asnprintfrr(MTYPE_TMP, buf, sizeof(buf),
						 "%*pHXn", (int)len,
						 (lsah + 1));
				json_object_string_add(json, "opaqueData", buf);
				if (bp != buf)
					XFREE(MTYPE_TMP, bp);
=======
			json_object_int_add(json, "opaqueLength", len);
			lenValid = VALID_OPAQUE_INFO_LEN(lsah);
			json_object_boolean_add(json, "opaqueLengthValid",
						lenValid);
			if (lenValid) {
				jopaque = json_object_new_object();
				json_object_object_add(json, "opaqueValues",
						       jopaque);
>>>>>>> 03a143cd
			}
		}
	} else {
		zlog_debug("    Opaque-Type %u (%s)", opaque_type,
			   ospf_opaque_type_name(opaque_type));
		zlog_debug("    Opaque-ID   0x%x", opaque_id);

		zlog_debug("    Opaque-Info: %u octets of data%s",
			   ntohs(lsah->length) - OSPF_LSA_HEADER_SIZE,
			   VALID_OPAQUE_INFO_LEN(lsah) ? ""
						       : "(Invalid length?)");
	}

	/* Call individual output functions. */
	if ((functab = ospf_opaque_functab_lookup(lsa)) != NULL)
		if (functab->show_opaque_info != NULL)
			(*functab->show_opaque_info)(vty, jopaque, lsa);

	return;
}

void ospf_opaque_lsa_dump(struct stream *s, uint16_t length)
{
	struct ospf_lsa lsa = {};

	lsa.data = (struct lsa_header *)stream_pnt(s);
	lsa.size = length;
	show_opaque_info_detail(NULL, &lsa, NULL);
	return;
}

static int ospf_opaque_lsa_install_hook(struct ospf_lsa *lsa)
{
	struct list *funclist;
	int rc = -1;

	/*
	 * Some Opaque-LSA user may want to monitor every LSA installation
	 * into the LSDB, regardless with target LSA type.
	 */
	funclist = ospf_opaque_wildcard_funclist;
	if (new_lsa_callback(funclist, lsa) != 0)
		goto out;

	funclist = ospf_opaque_type9_funclist;
	if (new_lsa_callback(funclist, lsa) != 0)
		goto out;

	funclist = ospf_opaque_type10_funclist;
	if (new_lsa_callback(funclist, lsa) != 0)
		goto out;

	funclist = ospf_opaque_type11_funclist;
	if (new_lsa_callback(funclist, lsa) != 0)
		goto out;

	rc = 0;
out:
	return rc;
}

static int ospf_opaque_lsa_delete_hook(struct ospf_lsa *lsa)
{
	struct list *funclist;
	int rc = -1;

	/*
	 * Some Opaque-LSA user may want to monitor every LSA deletion
	 * from the LSDB, regardless with target LSA type.
	 */
	funclist = ospf_opaque_wildcard_funclist;
	if (del_lsa_callback(funclist, lsa) != 0)
		goto out;

	funclist = ospf_opaque_type9_funclist;
	if (del_lsa_callback(funclist, lsa) != 0)
		goto out;

	funclist = ospf_opaque_type10_funclist;
	if (del_lsa_callback(funclist, lsa) != 0)
		goto out;

	funclist = ospf_opaque_type11_funclist;
	if (del_lsa_callback(funclist, lsa) != 0)
		goto out;

	rc = 0;
out:
	return rc;
}

/*------------------------------------------------------------------------*
 * Following are Opaque-LSA origination/refresh management functions.
 *------------------------------------------------------------------------*/

static void ospf_opaque_type9_lsa_originate(struct event *t);
static void ospf_opaque_type10_lsa_originate(struct event *t);
static void ospf_opaque_type11_lsa_originate(struct event *t);
static void ospf_opaque_lsa_reoriginate_resume(struct list *listtop, void *arg);

void ospf_opaque_lsa_originate_schedule(struct ospf_interface *oi, int *delay0)
{
	struct ospf *top;
	struct ospf_area *area;
	struct listnode *node, *nnode;
	struct opaque_info_per_type *oipt;
	int delay = 0;

	if ((top = oi_to_top(oi)) == NULL || (area = oi->area) == NULL) {
		if (IS_DEBUG_OSPF_EVENT)
			zlog_debug("%s: Invalid argument?", __func__);
		return;
	}

	/* It may not a right time to schedule origination now. */
	if (!CHECK_FLAG(top->opaque, OPAQUE_OPERATION_READY_BIT)) {
		if (IS_DEBUG_OSPF_EVENT)
			zlog_debug("%s: Not operational.", __func__);
		return; /* This is not an error. */
	}

	if (delay0 != NULL)
		delay = *delay0;

	/*
	 * There might be some entries that have been waiting for triggering
	 * of per opaque-type re-origination get resumed.
	 */
	ospf_opaque_lsa_reoriginate_resume(oi->opaque_lsa_self, (void *)oi);
	ospf_opaque_lsa_reoriginate_resume(area->opaque_lsa_self, (void *)area);
	ospf_opaque_lsa_reoriginate_resume(top->opaque_lsa_self, (void *)top);

	/*
	 * Now, schedule origination of all Opaque-LSAs per opaque-type.
	 */
	if (!list_isempty(ospf_opaque_type9_funclist)
	    && list_isempty(oi->opaque_lsa_self)
	    && oi->t_opaque_lsa_self == NULL) {
		if (IS_DEBUG_OSPF_EVENT)
			zlog_debug(
				"Schedule Type-9 Opaque-LSA origination in %d ms later.",
				delay);
		oi->t_opaque_lsa_self = NULL;
		event_add_timer_msec(master, ospf_opaque_type9_lsa_originate,
				     oi, delay, &oi->t_opaque_lsa_self);
		delay += top->min_ls_interval;
	}

	if (!list_isempty(ospf_opaque_type10_funclist)
	    && list_isempty(area->opaque_lsa_self)
	    && area->t_opaque_lsa_self == NULL) {
		/*
		 * One AREA may contain multiple OIs, but above 2nd and 3rd
		 * conditions prevent from scheduling the originate function
		 * again and again.
		 */
		if (IS_DEBUG_OSPF_EVENT)
			zlog_debug(
				"Schedule Type-10 Opaque-LSA origination in %d ms later.",
				delay);
		area->t_opaque_lsa_self = NULL;
		event_add_timer_msec(master, ospf_opaque_type10_lsa_originate,
				     area, delay, &area->t_opaque_lsa_self);
		delay += top->min_ls_interval;
	}

	if (!list_isempty(ospf_opaque_type11_funclist)
	    && list_isempty(top->opaque_lsa_self)
	    && top->t_opaque_lsa_self == NULL) {
		/*
		 * One OSPF may contain multiple AREAs, but above 2nd and 3rd
		 * conditions prevent from scheduling the originate function
		 * again and again.
		 */
		if (IS_DEBUG_OSPF_EVENT)
			zlog_debug(
				"Schedule Type-11 Opaque-LSA origination in %d ms later.",
				delay);
		top->t_opaque_lsa_self = NULL;
		event_add_timer_msec(master, ospf_opaque_type11_lsa_originate,
				     top, delay, &top->t_opaque_lsa_self);
		delay += top->min_ls_interval;
	}

	/*
	 * Following section treats a special situation that this node's
	 * opaque capability has changed as "ON -> OFF -> ON".
	 */
	if (!list_isempty(ospf_opaque_type9_funclist)
	    && !list_isempty(oi->opaque_lsa_self)) {
		for (ALL_LIST_ELEMENTS(oi->opaque_lsa_self, node, nnode,
				       oipt)) {
			/*
			 * removed the test for
			 *   (! list_isempty (oipt->id_list))   * Handler is
			 * already active. *
			 * because opaque cababilities ON -> OFF -> ON result in
			 * list_isempty (oipt->id_list)
			 * not being empty.
			 */
			if (oipt->t_opaque_lsa_self
				    != NULL /* Waiting for a thread call. */
			    || oipt->status == PROC_SUSPEND) /* Cannot
								originate
								now. */
				continue;

			ospf_opaque_lsa_reoriginate_schedule(
				(void *)oi, OSPF_OPAQUE_LINK_LSA,
				oipt->opaque_type);
		}
	}

	if (!list_isempty(ospf_opaque_type10_funclist)
	    && !list_isempty(area->opaque_lsa_self)) {
		for (ALL_LIST_ELEMENTS(area->opaque_lsa_self, node, nnode,
				       oipt)) {
			/*
			 * removed the test for
			 *   (! list_isempty (oipt->id_list))   * Handler is
			 * already active. *
			 * because opaque cababilities ON -> OFF -> ON result in
			 * list_isempty (oipt->id_list)
			 * not being empty.
			 */
			if (oipt->t_opaque_lsa_self
				    != NULL /* Waiting for a thread call. */
			    || oipt->status == PROC_SUSPEND) /* Cannot
								originate
								now. */
				continue;

			ospf_opaque_lsa_reoriginate_schedule(
				(void *)area, OSPF_OPAQUE_AREA_LSA,
				oipt->opaque_type);
		}
	}

	if (!list_isempty(ospf_opaque_type11_funclist)
	    && !list_isempty(top->opaque_lsa_self)) {
		for (ALL_LIST_ELEMENTS(top->opaque_lsa_self, node, nnode,
				       oipt)) {
			/*
			 * removed the test for
			 *   (! list_isempty (oipt->id_list))   * Handler is
			 * already active. *
			 * because opaque cababilities ON -> OFF -> ON result in
			 * list_isempty (oipt->id_list)
			 * not being empty.
			 */
			if (oipt->t_opaque_lsa_self
				    != NULL /* Waiting for a thread call. */
			    || oipt->status == PROC_SUSPEND) /* Cannot
								originate
								now. */
				continue;

			ospf_opaque_lsa_reoriginate_schedule((void *)top,
							     OSPF_OPAQUE_AS_LSA,
							     oipt->opaque_type);
		}
	}

	if (delay0 != NULL)
		*delay0 = delay;
}

static void ospf_opaque_type9_lsa_originate(struct event *t)
{
	struct ospf_interface *oi;

	oi = EVENT_ARG(t);
	oi->t_opaque_lsa_self = NULL;

	if (IS_DEBUG_OSPF_EVENT)
		zlog_debug("Timer[Type9-LSA]: Originate Opaque-LSAs for OI %s",
			   IF_NAME(oi));

	opaque_lsa_originate_callback(ospf_opaque_type9_funclist, oi);
}

static void ospf_opaque_type10_lsa_originate(struct event *t)
{
	struct ospf_area *area;

	area = EVENT_ARG(t);
	area->t_opaque_lsa_self = NULL;

	if (IS_DEBUG_OSPF_EVENT)
		zlog_debug(
			"Timer[Type10-LSA]: Originate Opaque-LSAs for Area %pI4",
			&area->area_id);

	opaque_lsa_originate_callback(ospf_opaque_type10_funclist, area);
}

static void ospf_opaque_type11_lsa_originate(struct event *t)
{
	struct ospf *top;

	top = EVENT_ARG(t);
	top->t_opaque_lsa_self = NULL;

	if (IS_DEBUG_OSPF_EVENT)
		zlog_debug(
			"Timer[Type11-LSA]: Originate AS-External Opaque-LSAs");

	opaque_lsa_originate_callback(ospf_opaque_type11_funclist, top);
}

static void ospf_opaque_lsa_reoriginate_resume(struct list *listtop, void *arg)
{
	struct listnode *node, *nnode;
	struct opaque_info_per_type *oipt;
	struct ospf_opaque_functab *functab;

	if (listtop == NULL)
		goto out;

	/*
	 * Pickup oipt entries those which in SUSPEND status, and give
	 * them a chance to start re-origination now.
	 */
	for (ALL_LIST_ELEMENTS(listtop, node, nnode, oipt)) {
		if (oipt->status != PROC_SUSPEND)
			continue;

		oipt->status = PROC_NORMAL;

		if ((functab = oipt->functab) == NULL
		    || functab->lsa_originator == NULL)
			continue;

		if ((*functab->lsa_originator)(arg) != 0) {
			flog_warn(EC_OSPF_LSA, "%s: Failed (opaque-type=%u)",
				  __func__, oipt->opaque_type);
			continue;
		}
	}

out:
	return;
}

struct ospf_lsa *ospf_opaque_lsa_install(struct ospf_lsa *lsa, int rt_recalc)
{
	struct ospf_lsa *new = NULL;
	struct opaque_info_per_type *oipt;
	struct opaque_info_per_id *oipi;
	struct ospf *top;

	/* Don't take "rt_recalc" into consideration for now. */ /* XXX */

	if (!IS_LSA_SELF(lsa)) {
		new = lsa; /* Don't touch this LSA. */
		goto out;
	}

	if (IS_DEBUG_OSPF(lsa, LSA_INSTALL))
		zlog_debug(
			"Install Type-%u Opaque-LSA: [opaque-type=%u, opaque-id=%x]",
			lsa->data->type,
			GET_OPAQUE_TYPE(ntohl(lsa->data->id.s_addr)),
			GET_OPAQUE_ID(ntohl(lsa->data->id.s_addr)));

	/* Replace the existing lsa with the new one. */
	if ((oipt = lookup_opaque_info_by_type(lsa)) != NULL
	    && (oipi = lookup_opaque_info_by_id(oipt, lsa)) != NULL) {
		ospf_lsa_unlock(&oipi->lsa);
		oipi->lsa = ospf_lsa_lock(lsa);
	}
	/* Register the new lsa entry */
	else if (register_opaque_lsa(lsa) == NULL) {
		flog_warn(EC_OSPF_LSA, "%s: register_opaque_lsa() ?", __func__);
		goto out;
	}

	/*
	 * Make use of a common mechanism (ospf_lsa_refresh_walker)
	 * for periodic refresh of self-originated Opaque-LSAs.
	 */
	switch (lsa->data->type) {
	case OSPF_OPAQUE_LINK_LSA:
		if ((top = oi_to_top(lsa->oi)) == NULL) {
			/* Above conditions must have passed. */
			flog_warn(EC_OSPF_LSA, "%s: Something wrong?",
				  __func__);
			goto out;
		}
		break;
	case OSPF_OPAQUE_AREA_LSA:
		if (lsa->area == NULL || (top = lsa->area->ospf) == NULL) {
			/* Above conditions must have passed. */
			flog_warn(EC_OSPF_LSA, "%s: Something wrong?",
				  __func__);
			goto out;
		}
		break;
	case OSPF_OPAQUE_AS_LSA:
		top = ospf_lookup_by_vrf_id(VRF_DEFAULT);
		if (lsa->area != NULL && (top = lsa->area->ospf) == NULL) {
			/* Above conditions must have passed. */
			flog_warn(EC_OSPF_LSA, "%s: Something wrong?",
				  __func__);
			goto out;
		}
		break;
	default:
		flog_warn(EC_OSPF_LSA_UNEXPECTED, "%s: Unexpected LSA-type(%u)",
			  __func__, lsa->data->type);
		goto out;
	}

	ospf_refresher_register_lsa(top, lsa);
	new = lsa;

out:
	return new;
}

struct ospf_lsa *ospf_opaque_lsa_refresh(struct ospf_lsa *lsa)
{
	struct ospf *ospf;
	struct ospf_opaque_functab *functab;
	struct ospf_lsa *new = NULL;

	ospf = ospf_lookup_by_vrf_id(VRF_DEFAULT);

	if ((functab = ospf_opaque_functab_lookup(lsa)) == NULL
	    || functab->lsa_refresher == NULL) {
		/*
		 * Though this LSA seems to have originated on this node, the
		 * handling module for this "lsa-type and opaque-type" was
		 * already deleted sometime ago.
		 * Anyway, this node still has a responsibility to flush this
		 * LSA from the routing domain.
		 */
		if (IS_DEBUG_OSPF_EVENT)
			zlog_debug("LSA[Type%d:%pI4]: Flush stray Opaque-LSA",
				   lsa->data->type, &lsa->data->id);

		lsa->data->ls_age = htons(OSPF_LSA_MAXAGE);
		ospf_lsa_flush(ospf, lsa);
	} else
		new = (*functab->lsa_refresher)(lsa);

	return new;
}

/*------------------------------------------------------------------------*
 * Following are re-origination/refresh/flush operations of Opaque-LSAs,
 * triggered by external interventions (vty session, signaling, etc).
 *------------------------------------------------------------------------*/

#define OSPF_OPAQUE_TIMER_ON(T, F, L, V)                                       \
	event_add_timer_msec(master, (F), (L), (V), &(T))

static struct ospf_lsa *pseudo_lsa(struct ospf_interface *oi,
				   struct ospf_area *area, uint8_t lsa_type,
				   uint8_t opaque_type);
static void ospf_opaque_type9_lsa_reoriginate_timer(struct event *t);
static void ospf_opaque_type10_lsa_reoriginate_timer(struct event *t);
static void ospf_opaque_type11_lsa_reoriginate_timer(struct event *t);
static void ospf_opaque_lsa_refresh_timer(struct event *t);

void ospf_opaque_lsa_reoriginate_schedule(void *lsa_type_dependent,
					  uint8_t lsa_type, uint8_t opaque_type)
{
	struct ospf *top = NULL;
	struct ospf_area dummy, *area = NULL;
	struct ospf_interface *oi = NULL;

	struct ospf_lsa *lsa;
	struct opaque_info_per_type *oipt;
	void (*func)(struct event * t) = NULL;
	int delay;

	switch (lsa_type) {
	case OSPF_OPAQUE_LINK_LSA:
		if ((oi = (struct ospf_interface *)lsa_type_dependent)
		    == NULL) {
			flog_warn(EC_OSPF_LSA,
				  "%s: Type-9 Opaque-LSA: Invalid parameter?",
				  __func__);
			goto out;
		}
		if ((top = oi_to_top(oi)) == NULL) {
			flog_warn(EC_OSPF_LSA, "%s: OI(%s) -> TOP?", __func__,
				  IF_NAME(oi));
			goto out;
		}
		if (!list_isempty(ospf_opaque_type9_funclist)
		    && list_isempty(oi->opaque_lsa_self)
		    && oi->t_opaque_lsa_self != NULL) {
			flog_warn(
				EC_OSPF_LSA,
				"Type-9 Opaque-LSA (opaque_type=%u): Common origination for OI(%s) has already started",
				opaque_type, IF_NAME(oi));
			goto out;
		}
		func = ospf_opaque_type9_lsa_reoriginate_timer;
		break;
	case OSPF_OPAQUE_AREA_LSA:
		if ((area = (struct ospf_area *)lsa_type_dependent) == NULL) {
			flog_warn(EC_OSPF_LSA,
				  "%s: Type-10 Opaque-LSA: Invalid parameter?",
				  __func__);
			goto out;
		}
		if ((top = area->ospf) == NULL) {
			flog_warn(EC_OSPF_LSA, "%s: AREA(%pI4) -> TOP?",
				  __func__, &area->area_id);
			goto out;
		}
		if (!list_isempty(ospf_opaque_type10_funclist)
		    && list_isempty(area->opaque_lsa_self)
		    && area->t_opaque_lsa_self != NULL) {
			flog_warn(
				EC_OSPF_LSA,
				"Type-10 Opaque-LSA (opaque_type=%u): Common origination for AREA(%pI4) has already started",
				opaque_type, &area->area_id);
			goto out;
		}
		func = ospf_opaque_type10_lsa_reoriginate_timer;
		break;
	case OSPF_OPAQUE_AS_LSA:
		if ((top = (struct ospf *)lsa_type_dependent) == NULL) {
			flog_warn(EC_OSPF_LSA,
				  "%s: Type-11 Opaque-LSA: Invalid parameter?",
				  __func__);
			goto out;
		}
		if (!list_isempty(ospf_opaque_type11_funclist)
		    && list_isempty(top->opaque_lsa_self)
		    && top->t_opaque_lsa_self != NULL) {
			flog_warn(
				EC_OSPF_LSA,
				"Type-11 Opaque-LSA (opaque_type=%u): Common origination has already started",
				opaque_type);
			goto out;
		}

		/* Fake "area" to pass "ospf" to a lookup function later. */
		dummy.ospf = top;
		area = &dummy;

		func = ospf_opaque_type11_lsa_reoriginate_timer;
		break;
	default:
		flog_warn(EC_OSPF_LSA_UNEXPECTED, "%s: Unexpected LSA-type(%u)",
			  __func__, lsa_type);
		goto out;
	}

	/* It may not a right time to schedule reorigination now. */
	if (!CHECK_FLAG(top->opaque, OPAQUE_OPERATION_READY_BIT)) {
		if (IS_DEBUG_OSPF_EVENT)
			zlog_debug("%s: Not operational.", __func__);
		goto out; /* This is not an error. */
	}

	/* Generate a dummy lsa to be passed for a lookup function. */
	lsa = pseudo_lsa(oi, area, lsa_type, opaque_type);
	lsa->vrf_id = VRF_DEFAULT;

	if ((oipt = lookup_opaque_info_by_type(lsa)) == NULL) {
		struct ospf_opaque_functab *functab;
		if ((functab = ospf_opaque_functab_lookup(lsa)) == NULL) {
			flog_warn(
				EC_OSPF_LSA,
				"%s: No associated function?: lsa_type(%u), opaque_type(%u)",
				__func__, lsa_type, opaque_type);
			goto out;
		}
		if ((oipt = register_opaque_info_per_type(functab, lsa))
		    == NULL) {
			flog_warn(
				EC_OSPF_LSA,
				"%s: Cannot get a control info?: lsa_type(%u), opaque_type(%u)",
				__func__, lsa_type, opaque_type);
			goto out;
		}
	}

	if (oipt->t_opaque_lsa_self != NULL) {
		if (IS_DEBUG_OSPF_EVENT)
			zlog_debug(
				"Type-%u Opaque-LSA has already scheduled to RE-ORIGINATE: [opaque-type=%u]",
				lsa_type,
				GET_OPAQUE_TYPE(ntohl(lsa->data->id.s_addr)));
		goto out;
	}

	/*
	 * Different from initial origination time, in which various conditions
	 * (opaque capability, neighbor status etc) are assured by caller of
	 * the originating function "ospf_opaque_lsa_originate_schedule ()",
	 * it is highly possible that these conditions might not be satisfied
	 * at the time of re-origination function is to be called.
	 */
	delay = top->min_ls_interval; /* XXX */

	if (IS_DEBUG_OSPF_EVENT)
		zlog_debug(
			"Schedule Type-%u Opaque-LSA to RE-ORIGINATE in %d ms later: [opaque-type=%u]",
			lsa_type, delay,
			GET_OPAQUE_TYPE(ntohl(lsa->data->id.s_addr)));

	OSPF_OPAQUE_TIMER_ON(oipt->t_opaque_lsa_self, func, oipt, delay);

out:
	return;
}

static struct ospf_lsa *pseudo_lsa(struct ospf_interface *oi,
				   struct ospf_area *area, uint8_t lsa_type,
				   uint8_t opaque_type)
{
	static struct ospf_lsa lsa = {0};
	static struct lsa_header lsah = {0};
	uint32_t tmp;

	lsa.oi = oi;
	lsa.area = area;
	lsa.data = &lsah;
	lsa.vrf_id = VRF_DEFAULT;

	lsah.type = lsa_type;
	tmp = SET_OPAQUE_LSID(opaque_type, 0); /* Opaque-ID is unused here. */
	lsah.id.s_addr = htonl(tmp);

	return &lsa;
}

static void ospf_opaque_type9_lsa_reoriginate_timer(struct event *t)
{
	struct opaque_info_per_type *oipt;
	struct ospf_opaque_functab *functab;
	struct ospf *top;
	struct ospf_interface *oi;

	oipt = EVENT_ARG(t);

	if ((functab = oipt->functab) == NULL
	    || functab->lsa_originator == NULL) {
		flog_warn(EC_OSPF_LSA, "%s: No associated function?", __func__);
		return;
	}

	oi = (struct ospf_interface *)oipt->owner;
	if ((top = oi_to_top(oi)) == NULL) {
		flog_warn(EC_OSPF_LSA, "%s: Something wrong?", __func__);
		return;
	}

	if (!CHECK_FLAG(top->config, OSPF_OPAQUE_CAPABLE) ||
	    !OSPF_IF_PARAM(oi, opaque_capable) || !ospf_if_is_enable(oi) ||
	    ospf_nbr_count_opaque_capable(oi) == 0) {
		if (IS_DEBUG_OSPF_EVENT)
			zlog_debug(
				"Suspend re-origination of Type-9 Opaque-LSAs (opaque-type=%u) for a while...",
				oipt->opaque_type);

		oipt->status = PROC_SUSPEND;
		return;
	}

	if (IS_DEBUG_OSPF_EVENT)
		zlog_debug(
			"Timer[Type9-LSA]: Re-originate Opaque-LSAs (opaque-type=%u) for OI (%s)",
			oipt->opaque_type, IF_NAME(oi));

	(*functab->lsa_originator)(oi);
}

static void ospf_opaque_type10_lsa_reoriginate_timer(struct event *t)
{
	struct opaque_info_per_type *oipt;
	struct ospf_opaque_functab *functab;
	struct listnode *node, *nnode;
	struct ospf *top;
	struct ospf_area *area;
	struct ospf_interface *oi;
	int n;

	oipt = EVENT_ARG(t);

	if ((functab = oipt->functab) == NULL
	    || functab->lsa_originator == NULL) {
		flog_warn(EC_OSPF_LSA, "%s: No associated function?", __func__);
		return;
	}

	area = (struct ospf_area *)oipt->owner;
	if (area == NULL || (top = area->ospf) == NULL) {
		flog_warn(EC_OSPF_LSA, "%s: Something wrong?", __func__);
		return;
	}

	/* There must be at least one "opaque-capable, full-state" neighbor. */
	n = 0;
	for (ALL_LIST_ELEMENTS(area->oiflist, node, nnode, oi)) {
		if ((n = ospf_nbr_count_opaque_capable(oi)) > 0)
			break;
	}

	if (n == 0 || !CHECK_FLAG(top->config, OSPF_OPAQUE_CAPABLE)) {
		if (IS_DEBUG_OSPF_EVENT)
			zlog_debug(
				"Suspend re-origination of Type-10 Opaque-LSAs (opaque-type=%u) for a while...",
				oipt->opaque_type);

		oipt->status = PROC_SUSPEND;
		return;
	}

	if (IS_DEBUG_OSPF_EVENT)
		zlog_debug(
			"Timer[Type10-LSA]: Re-originate Opaque-LSAs (opaque-type=%u) for Area %pI4",
			oipt->opaque_type, &area->area_id);

	(*functab->lsa_originator)(area);
}

static void ospf_opaque_type11_lsa_reoriginate_timer(struct event *t)
{
	struct opaque_info_per_type *oipt;
	struct ospf_opaque_functab *functab;
	struct ospf *top;

	oipt = EVENT_ARG(t);

	if ((functab = oipt->functab) == NULL
	    || functab->lsa_originator == NULL) {
		flog_warn(EC_OSPF_LSA, "%s: No associated function?", __func__);
		return;
	}

	if ((top = (struct ospf *)oipt->owner) == NULL) {
		flog_warn(EC_OSPF_LSA, "%s: Something wrong?", __func__);
		return;
	}

	if (!CHECK_FLAG(top->config, OSPF_OPAQUE_CAPABLE)) {
		if (IS_DEBUG_OSPF_EVENT)
			zlog_debug(
				"Suspend re-origination of Type-11 Opaque-LSAs (opaque-type=%u) for a while...",
				oipt->opaque_type);

		oipt->status = PROC_SUSPEND;
		return;
	}

	if (IS_DEBUG_OSPF_EVENT)
		zlog_debug(
			"Timer[Type11-LSA]: Re-originate Opaque-LSAs (opaque-type=%u).",
			oipt->opaque_type);

	(*functab->lsa_originator)(top);
}

void ospf_opaque_lsa_refresh_schedule(struct ospf_lsa *lsa0)
{
	struct opaque_info_per_type *oipt;
	struct opaque_info_per_id *oipi;
	struct ospf_lsa *lsa;
	struct ospf *top;
	int delay;

	if ((oipt = lookup_opaque_info_by_type(lsa0)) == NULL
	    || (oipi = lookup_opaque_info_by_id(oipt, lsa0)) == NULL) {
		flog_warn(EC_OSPF_LSA, "%s: Invalid parameter?", __func__);
		goto out;
	}

	/* Given "lsa0" and current "oipi->lsa" may different, but harmless. */
	if ((lsa = oipi->lsa) == NULL) {
		flog_warn(EC_OSPF_LSA, "%s: Something wrong?", __func__);
		goto out;
	}

	if (oipi->t_opaque_lsa_self != NULL) {
		if (IS_DEBUG_OSPF_EVENT)
			zlog_debug(
				"Type-%u Opaque-LSA has already scheduled to REFRESH: [opaque-type=%u, opaque-id=%x]",
				lsa->data->type,
				GET_OPAQUE_TYPE(ntohl(lsa->data->id.s_addr)),
				GET_OPAQUE_ID(ntohl(lsa->data->id.s_addr)));
		goto out;
	}

	/* Delete this lsa from neighbor retransmit-list. */
	switch (lsa->data->type) {
	case OSPF_OPAQUE_LINK_LSA:
	case OSPF_OPAQUE_AREA_LSA:
		ospf_ls_retransmit_delete_nbr_area(lsa->area, lsa);
		break;
	case OSPF_OPAQUE_AS_LSA:
		top = ospf_lookup_by_vrf_id(VRF_DEFAULT);
		if ((lsa0->area != NULL) && (lsa0->area->ospf != NULL))
			top = lsa0->area->ospf;
		ospf_ls_retransmit_delete_nbr_as(top, lsa);
		break;
	default:
		flog_warn(EC_OSPF_LSA_UNEXPECTED, "%s: Unexpected LSA-type(%u)",
			  __func__, lsa->data->type);
		goto out;
	}

	delay = ospf_lsa_refresh_delay(lsa);

	if (IS_DEBUG_OSPF_EVENT)
		zlog_debug(
			"Schedule Type-%u Opaque-LSA to REFRESH in %d sec later: [opaque-type=%u, opaque-id=%x]",
			lsa->data->type, delay,
			GET_OPAQUE_TYPE(ntohl(lsa->data->id.s_addr)),
			GET_OPAQUE_ID(ntohl(lsa->data->id.s_addr)));

	OSPF_OPAQUE_TIMER_ON(oipi->t_opaque_lsa_self,
			     ospf_opaque_lsa_refresh_timer, oipi, delay * 1000);
out:
	return;
}

static void ospf_opaque_lsa_refresh_timer(struct event *t)
{
	struct opaque_info_per_id *oipi;
	struct ospf_opaque_functab *functab;
	struct ospf_lsa *lsa;

	if (IS_DEBUG_OSPF_EVENT)
		zlog_debug("Timer[Opaque-LSA]: (Opaque-LSA Refresh expire)");

	oipi = EVENT_ARG(t);

	if ((lsa = oipi->lsa) != NULL)
		if ((functab = oipi->opqctl_type->functab) != NULL)
			if (functab->lsa_refresher != NULL)
				(*functab->lsa_refresher)(lsa);
}

void ospf_opaque_lsa_flush_schedule(struct ospf_lsa *lsa0)
{
	struct opaque_info_per_type *oipt;
	struct opaque_info_per_id *oipi;
	struct ospf_lsa *lsa;
	struct ospf *top;

	top = ospf_lookup_by_vrf_id(VRF_DEFAULT);

	if ((oipt = lookup_opaque_info_by_type(lsa0)) == NULL
	    || (oipi = lookup_opaque_info_by_id(oipt, lsa0)) == NULL) {
		flog_warn(EC_OSPF_LSA, "%s: Invalid parameter?", __func__);
		goto out;
	}

	/* Given "lsa0" and current "oipi->lsa" may different, but harmless. */
	if ((lsa = oipi->lsa) == NULL) {
		flog_warn(EC_OSPF_LSA, "%s: Something wrong?", __func__);
		goto out;
	}

	if (lsa->opaque_zero_len_delete &&
	    lsa->data->length != htons(sizeof(struct lsa_header))) {
		/* minimize the size of the withdrawal: */
		/*     increment the sequence number and make len just header */
		/*     and update checksum */
		lsa->data->ls_seqnum = lsa_seqnum_increment(lsa);
		lsa->data->length = htons(sizeof(struct lsa_header));
		lsa->data->checksum = 0;
		lsa->data->checksum = ospf_lsa_checksum(lsa->data);
	}

	/* Delete this lsa from neighbor retransmit-list. */
	switch (lsa->data->type) {
	case OSPF_OPAQUE_LINK_LSA:
	case OSPF_OPAQUE_AREA_LSA:
		ospf_ls_retransmit_delete_nbr_area(lsa->area, lsa);
		break;
	case OSPF_OPAQUE_AS_LSA:
		if ((lsa0->area != NULL) && (lsa0->area->ospf != NULL))
			top = lsa0->area->ospf;
		ospf_ls_retransmit_delete_nbr_as(top, lsa);
		break;
	default:
		flog_warn(EC_OSPF_LSA_UNEXPECTED, "%s: Unexpected LSA-type(%u)",
			  __func__, lsa->data->type);
		goto out;
	}

	/* This lsa will be flushed and removed eventually. */
	ospf_lsa_flush(top, lsa);

	/* Dequeue listnode entry from the list. */
	listnode_delete(oipt->id_list, oipi);

	if (IS_DEBUG_OSPF_EVENT)
		zlog_debug(
			"Schedule Type-%u Opaque-LSA to FLUSH: [opaque-type=%u, opaque-id=%x]",
			lsa->data->type,
			GET_OPAQUE_TYPE(ntohl(lsa->data->id.s_addr)),
			GET_OPAQUE_ID(ntohl(lsa->data->id.s_addr)));

	/* Disassociate internal control information with the given lsa. */
	free_opaque_info_per_id((void *)oipi);

out:
	return;
}

void ospf_opaque_self_originated_lsa_received(struct ospf_neighbor *nbr,
					      struct ospf_lsa *lsa)
{
	struct ospf *top;

	if ((top = oi_to_top(nbr->oi)) == NULL)
		return;

	if (IS_DEBUG_OSPF_EVENT)
		zlog_debug(
			"LSA[Type%d:%pI4]: processing self-originated Opaque-LSA",
			lsa->data->type, &lsa->data->id);

	/*
	 * Install the stale LSA into the Link State Database, add it to the
	 * MaxAge list, and flush it from the OSPF routing domain. For other
	 * LSA types, the installation is done in the refresh function. It is
	 * done inline here since the opaque refresh function is dynamically
	 * registered when opaque LSAs are originated (which is not the case
	 * for stale LSAs).
	 */
	lsa->data->ls_age = htons(OSPF_LSA_MAXAGE);
	ospf_lsa_install(
		top, (lsa->data->type == OSPF_OPAQUE_LINK_LSA) ? nbr->oi : NULL,
		lsa);
	ospf_lsa_maxage(top, lsa);

	switch (lsa->data->type) {
	case OSPF_OPAQUE_LINK_LSA:
	case OSPF_OPAQUE_AREA_LSA:
		ospf_flood_through_area(nbr->oi->area, NULL /*inbr*/, lsa);
		break;
	case OSPF_OPAQUE_AS_LSA:
		ospf_flood_through_as(top, NULL /*inbr*/, lsa);
		break;
	default:
		flog_warn(EC_OSPF_LSA_UNEXPECTED, "%s: Unexpected LSA-type(%u)",
			  __func__, lsa->data->type);
		return;
	}
}

/*------------------------------------------------------------------------*
 * Following are util functions; probably be used by Opaque-LSAs only...
 *------------------------------------------------------------------------*/

struct ospf *oi_to_top(struct ospf_interface *oi)
{
	struct ospf *top = NULL;
	struct ospf_area *area;

	if (oi == NULL || (area = oi->area) == NULL
	    || (top = area->ospf) == NULL)
		flog_warn(EC_OSPF_LSA,
			  "Broken relationship for \"OI -> AREA -> OSPF\"?");

	return top;
}<|MERGE_RESOLUTION|>--- conflicted
+++ resolved
@@ -1251,16 +1251,12 @@
 void show_opaque_info_detail(struct vty *vty, struct ospf_lsa *lsa,
 			     json_object *json)
 {
-	char buf[128], *bp;
 	struct lsa_header *lsah = lsa->data;
 	uint32_t lsid = ntohl(lsah->id.s_addr);
 	uint8_t opaque_type = GET_OPAQUE_TYPE(lsid);
 	uint32_t opaque_id = GET_OPAQUE_ID(lsid);
 	struct ospf_opaque_functab *functab;
-<<<<<<< HEAD
-=======
 	json_object *jopaque = NULL;
->>>>>>> 03a143cd
 	int len, lenValid;
 
 	/* Switch output functionality by vty address. */
@@ -1281,19 +1277,6 @@
 				ospf_opaque_type_name(opaque_type));
 			json_object_int_add(json, "opaqueId", opaque_id);
 			len = ntohs(lsah->length) - OSPF_LSA_HEADER_SIZE;
-<<<<<<< HEAD
-			json_object_int_add(json, "opaqueDataLength", len);
-			lenValid = VALID_OPAQUE_INFO_LEN(lsah);
-			json_object_boolean_add(json, "opaqueDataLengthValid",
-						lenValid);
-			if (lenValid) {
-				bp = asnprintfrr(MTYPE_TMP, buf, sizeof(buf),
-						 "%*pHXn", (int)len,
-						 (lsah + 1));
-				json_object_string_add(json, "opaqueData", buf);
-				if (bp != buf)
-					XFREE(MTYPE_TMP, bp);
-=======
 			json_object_int_add(json, "opaqueLength", len);
 			lenValid = VALID_OPAQUE_INFO_LEN(lsah);
 			json_object_boolean_add(json, "opaqueLengthValid",
@@ -1302,7 +1285,6 @@
 				jopaque = json_object_new_object();
 				json_object_object_add(json, "opaqueValues",
 						       jopaque);
->>>>>>> 03a143cd
 			}
 		}
 	} else {
