--- conflicted
+++ resolved
@@ -10,10 +10,7 @@
 	ripngd/ripng_debug.c \
 	ripngd/ripngd.c \
 	# end
-<<<<<<< HEAD
-=======
 vtysh_daemons += ripngd
->>>>>>> f44e7a37
 man8 += $(MANBUILD)/frr-ripngd.8
 endif
 
